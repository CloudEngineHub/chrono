
#####################################
## ProjectChrono Default CI Config ##
#####################################

#TODO: Move all clean-up operations to after_script sections
# This will ensure that the clean-up happens even if the build/deployment fails

# Option to disable CI builds for a particular branch
#workflow:
#  rules:
#    - if: '$CI_COMMIT_REF_NAME == "feature/fsi"'
#      when: never

# Build Stages (shared by each platform)
stages:
  - build
  - test
  - deploy

#---------------------#
# Arch Linux Builders #
#---------------------#

.archlinux:
  tags:
  - linux
  image:
    name: archlinux:base-devel
    entrypoint: ["/usr/bin/bash", "-c"]
  before_script:
  - uname -a
  - pacman -Sy --noconfirm cuda git eigen cmake glfw glm glew glut irrlicht ninja wget python python-pip openmpi openssh swig hdf5
# Clean up the package cache to make more space for the build
  - pacman -Scc --noconfirm
  - ldconfig
  - wget https://bitbucket.org/blaze-lib/blaze/downloads/blaze-3.8.tar.gz
  - tar -xf blaze-3.8.tar.gz
  - cp blaze-3.8/blaze -r /usr/local/include
  - git submodule init
  - git submodule update
  - mkdir -p build
# Make flatbuffers
#  - cd src/chrono_thirdparty/flatbuffers
#  - cmake -G "Ninja" -DCMAKE_BUILD_TYPE=Release .
#  - ninja -j 8
#  - cd $CI_PROJECT_DIR

linux:arch-gcc:build:
  stage: build
  extends: .archlinux
  script:
  - cd build
  - echo $CI_PROJECT_DIR
  - cmake ../ --preset=linuxci
    -DCMAKE_C_COMPILER=/usr/bin/gcc
    -DCMAKE_CXX_COMPILER=/usr/bin/g++
    -DEIGEN3_INCLUDE_DIR=/usr/include/eigen3
    -DBUILD_TESTING_GPU=FALSE
    -DBUILD_TESTING_SENSOR=FALSE
  - ninja -j 8
  artifacts:
    expire_in: 60m
    paths:
    - build/

linux:arch-gcc:test:
  stage: test
  needs: ["linux:arch-gcc:build"]
  extends: .archlinux
  script:
  - cd build
  - export OMP_NUM_THREADS=8
  - export CTEST_OUTPUT_ON_FAILURE=1
  - ninja test
  dependencies: ["linux:arch-gcc:build"]

linux:arch-llvm:build:
  stage: build
  extends: .archlinux
  script:
  - pacman -S --noconfirm llvm clang openmp
  - cd build
  - cmake ../ --preset=linuxci
    -DCMAKE_C_COMPILER=/usr/bin/clang
    -DCMAKE_CXX_COMPILER=/usr/bin/clang++
    -DEIGEN3_INCLUDE_DIR=/usr/include/eigen3
    -DCUDA_HOST_COMPILER=/usr/bin/gcc
    -DBUILD_TESTING_GPU=FALSE
    -DBUILD_TESTING_SENSOR=FALSE
    -DCMAKE_CXX_FLAGS=-fcolor-diagnostics
  - export CLANG_FORCE_COLOR_DIAGNOSTICS=1
  - ninja -j 8
  artifacts:
    expire_in: 60m
    paths:
    - build/


linux:arch-llvm:test:
  stage: test
  needs: ["linux:arch-llvm:build"]
  extends: .archlinux
  script:
  - pacman -S --noconfirm llvm clang openmp
  - cd build
  - export OMP_NUM_THREADS=8
  - export CTEST_OUTPUT_ON_FAILURE=1
  - ninja test
  dependencies: ["linux:arch-llvm:build"]


#----------------#
# Ubuntu Builder #
#----------------#

.ubuntu:
  tags:
    - linux
  image:
    name: nvidia/cuda:11.6.0-devel-ubuntu20.04
  before_script:
    - uname -a
    - export DEBIAN_FRONTEND=noninteractive
    - apt-get update; apt-get -y install wget python git
        cmake ninja-build build-essential libboost-dev swig libeigen3-dev
        libglfw3-dev libglm-dev libglew-dev freeglut3-dev libirrlicht-dev
        libxxf86vm-dev libopenmpi-dev python3 python3-dev libhdf5-dev libnvidia-gl-510
    - ldconfig
    - wget https://bitbucket.org/blaze-lib/blaze/downloads/blaze-3.8.tar.gz
    - tar -xf blaze-3.8.tar.gz
    - cp -r blaze-3.8/blaze /usr/local/include
    - git submodule init
    - git submodule update
    - mkdir -p build
    # Make flatbuffers
    - cd src/chrono_thirdparty/flatbuffers
    - cmake -G "Ninja" -DCMAKE_BUILD_TYPE=Release .
    - ninja -j 8
    - cd $CI_PROJECT_DIR

linux:doxygen:deploy:
  tags:
  - linux
  image:
    name: ubuntu:focal
    entrypoint: ["/usr/bin/bash", "-c"]
  stage: deploy
  before_script:
    - apt-get update; apt-get install -y git python python3-pip graphviz rsync wget
    #- pacman -Sy --noconfirm base-devel git python python-pip graphviz openssh rsync wget
    - wget https://downloads.sourceforge.net/project/doxygen/rel-1.8.16/doxygen-1.8.16.linux.bin.tar.gz
    - tar -xf doxygen-1.8.16.linux.bin.tar.gz
    - mkdir -p ~/.ssh
    - chmod 0700 ~/.ssh
# This private key is only useable from specific IPs, so it should be okay to
# be included here.
    - cp $API_PRIVATE_KEY ~/.ssh/id_ed25519
    - chmod 0600 ~/.ssh/id_ed25519
# Remove any duplicate host key entries, if necessary
    - if test -f ~/.ssh/known_hosts; then ssh-keygen -R $API_REINDEX_ENDPOINT; fi
# Cache a verified host pubkey from file to avoid MITM attacks
    - cat $API_ENDPOINT_PUBKEY >> ~/.ssh/known_hosts
  script:
    - export PATH="$PWD/doxygen-1.8.16/bin:$PATH"
    - cd doxygen
    - doxygen Doxyfile
    # - doxygen Doxyfile_Generate_Search_Index
    - rsync -ra /tmp/chrono_doxygen/html/* $API_HTML_ENDPOINT
    - rsync /tmp/chrono_doxygen/searchdata.xml $API_SEARCH_ENDPOINT
    - ssh $API_REINDEX_ENDPOINT /usr/bin/doxyindexer -o $API_CGI_DIR $API_CGI_DIR/searchdata.xml
  needs:
    - job: linux:arch-gcc:test
      artifacts: false
#    - job: macos-intel:monterey:test
#      artifacts: false
    - job: macos-apple:monterey:test
      artifacts: false
    - job: windows:vs2022:test
      artifacts: false
  environment:
<<<<<<< HEAD
=======
    name: pychrono-ubuntu2004
    url: https://anaconda.org/projectchrono/pychrono

linux:doxygen:deploy:
  tags:
  - linux
  image:
    name: ubuntu:focal
  stage: deploy
  before_script:
    - TZ=America/Chicago
    - ln -snf /usr/share/zoneinfo/$TZ /etc/localtime && echo $TZ > /etc/timezone  
    - apt-get update; apt-get install -y git python python3-pip graphviz rsync wget
    #- pacman -Sy --noconfirm base-devel git python python-pip graphviz openssh rsync wget
    - wget https://downloads.sourceforge.net/project/doxygen/rel-1.8.16/doxygen-1.8.16.linux.bin.tar.gz
    - tar -xf doxygen-1.8.16.linux.bin.tar.gz
    - mkdir -p ~/.ssh
    - chmod 0700 ~/.ssh
# This private key is only useable from specific IPs, so it should be okay to
# be included here.
    - cp $API_PRIVATE_KEY ~/.ssh/id_ed25519
    - chmod 0600 ~/.ssh/id_ed25519
# Remove any duplicate host key entries, if necessary
    - if test -f ~/.ssh/known_hosts; then ssh-keygen -R $API_REINDEX_ENDPOINT; fi
# Cache a verified host pubkey from file to avoid MITM attacks
    - cat $API_ENDPOINT_PUBKEY >> ~/.ssh/known_hosts
  script:
    - export PATH="$PWD/doxygen-1.8.16/bin:$PATH"
    - cd doxygen
    - doxygen Doxyfile
    # - doxygen Doxyfile_Generate_Search_Index
    - rsync -ra /tmp/chrono_doxygen/html/* $API_HTML_ENDPOINT
    - rsync /tmp/chrono_doxygen/searchdata.xml $API_SEARCH_ENDPOINT
    - ssh $API_REINDEX_ENDPOINT /usr/bin/doxyindexer -o $API_CGI_DIR $API_CGI_DIR/searchdata.xml
  needs:
#    - job: linux:arch-gcc:test
#      artifacts: false
#    - job: macos-intel:monterey:test
#      artifacts: false
    - job: macos-apple:monterey:test
      artifacts: false
    - job: windows:vs2022:test
      artifacts: false
  environment:
>>>>>>> 7a20180f
    name: doxygen
    url: http://api.projectchrono.org/
  rules:
    - if: '$CI_COMMIT_REF_NAME == "main"'
      when: always
<<<<<<< HEAD
=======

#----------------#
# Ubuntu Builder #
#----------------#
>>>>>>> 7a20180f

# Ubuntu 20.04 doesn't have a sufficiently new CMake for presets, so we rely on manual configuration
linux:ubuntu2004:build:
  stage: build
  extends: .ubuntu
  script:
    - cd build
    - cmake ../ -G "Ninja" -DCMAKE_BUILD_TYPE=Release -DBUILD_TESTING=TRUE
        -DBUILD_BENCHMARKING=TRUE -DENABLE_MODULE_POSTPROCESS=TRUE
        -DENABLE_MODULE_PYTHON=TRUE -DENABLE_MODULE_COSIMULATION=FALSE
        -DENABLE_MODULE_IRRLICHT=TRUE -DENABLE_MODULE_VEHICLE=TRUE
        -DENABLE_MODULE_MULTICORE=TRUE -DENABLE_MODULE_OPENGL=TRUE
        -DENABLE_MODULE_FSI=TRUE -DENABLE_MODULE_SYNCHRONO=TRUE
        -DENABLE_MODULE_CSHARP=TRUE -DENABLE_MODULE_GPU=TRUE 
        -DENABLE_MODULE_DISTRIBUTED=TRUE
        -DENABLE_HDF5=TRUE
        -DCMAKE_C_COMPILER=/usr/bin/gcc
        -DCMAKE_CXX_COMPILER=/usr/bin/g++
        -DCUDA_HOST_COMPILER=/usr/bin/gcc
        -DPYTHON_EXECUTABLE=/usr/bin/python3
        -DEIGEN3_INCLUDE_DIR=/usr/include/eigen3
        -DCMAKE_VERBOSE_MAKEFILE=TRUE
        -DENABLE_MODULE_SENSOR=TRUE
        -DBUILD_TESTING_SENSOR=TRUE
        -DOptiX_INSTALL_DIR=/opt/optix/7.2.0
    - ninja -j 8
  artifacts:
    expire_in: 60m
    paths:
      - build/

linux:ubuntu2004:test:
  stage: test
  needs: ["linux:ubuntu2004:build"]
  extends: .ubuntu
  script:
    - cd build
    - export OMP_NUM_THREADS=8
    - export CTEST_OUTPUT_ON_FAILURE=1
    - ninja test
  dependencies: ["linux:ubuntu2004:build"]

.ubuntu-deploy-base:
  extends: .ubuntu
  before_script:
    # this script overwrites the default ubuntu script to include conda preparations
    - uname -a
    - export DEBIAN_FRONTEND=noninteractive
    - apt-get update; apt-get -y install wget python git
        cmake ninja-build build-essential libboost-dev swig libeigen3-dev
        libglfw3-dev libglm-dev libglew-dev freeglut3-dev libirrlicht-dev
        libxxf86vm-dev python3 python3-dev libhdf5-dev
    - ldconfig
    - wget https://bitbucket.org/blaze-lib/blaze/downloads/blaze-3.8.tar.gz
    - tar -xf blaze-3.8.tar.gz
    - cp blaze-3.8/blaze -r /usr/local/include
    - git submodule init
    - git submodule update
    - echo "Build PyChrono and deploy via Anaconda..."
    # this command is needed to get the git describe data needed by the numbering
    - git fetch --prune --unshallow
    - export CONDA_NPY=19
    - wget "http://repo.continuum.io/miniconda/Miniconda3-latest-Linux-x86_64.sh"
    - bash Miniconda3-latest-Linux-x86_64.sh -b
    - export PATH=$HOME/miniconda3/bin:$PATH
    - conda config --set show_channel_urls true
    - conda install conda-build anaconda-client conda-verify --yes
    - conda update conda --yes
    - conda config --add channels https://conda.anaconda.org/conda-forge
    - conda config --add channels https://conda.anaconda.org/intel
    - conda config --add channels https://conda.anaconda.org/dlr-sc
  environment:
    name: pychrono-ubuntu2004
    url: https://anaconda.org/projectchrono/pychrono

linux:ubuntu2004:deploy-python3.8:
  stage: deploy
  needs: []
  extends: .ubuntu-deploy-base
  script:
    - pwd
    - conda build purge-all
    - conda build ./contrib/packaging-python/conda -c intel -c conda-forge -c dlr-sc --no-remove-work-dir --dirty --python=3.8
    - anaconda -t $ANACONDA_TOKEN upload $HOME/miniconda3/conda-bld/linux-64/pychrono*.bz2 -l main --force
  when: manual

linux:ubuntu2004:deploy-python3.9:
  stage: deploy
  needs: []
  extends: .ubuntu-deploy-base
  script:
    - conda build purge-all
    - conda build ./contrib/packaging-python/conda -c intel -c conda-forge -c dlr-sc --no-remove-work-dir --dirty --python=3.9
    - anaconda -t $ANACONDA_TOKEN upload $HOME/miniconda3/conda-bld/linux-64/pychrono*.bz2 -l main --force
  when: manual

linux:ubuntu2004:deploy-python3.10:
  stage: deploy
  needs: []
  extends: .ubuntu-deploy-base
  script:
    - conda build purge-all
    - conda build ./contrib/packaging-python/conda -c intel -c conda-forge -c dlr-sc --no-remove-work-dir --dirty --python=3.10
    - anaconda -t $ANACONDA_TOKEN upload $HOME/miniconda3/conda-bld/linux-64/pychrono*.bz2 -l main --force
  when: manual

#------------------#
#   EL8 Builder    #
#------------------#

.almalinux:
  tags:
    - linux
  image:
    name: almalinux
  before_script:
    - uname -a
    - printf "[oneAPI]\nname=Intel® oneAPI repository\nbaseurl=https://yum.repos.intel.com/oneapi\nenabled=1\ngpgcheck=1\nrepo_gpgcheck=1\ngpgkey=https://yum.repos.intel.com/intel-gpg-keys/GPG-PUB-KEY-INTEL-SW-PRODUCTS.PUB\n" > /etc/yum.repos.d/oneAPI.repo
    - dnf groupinstall -y 'Development Tools'
    - dnf config-manager --set-enabled powertools
    - dnf install -y epel-release
    - dnf install -y cmake irrlicht irrlicht-devel glew-devel eigen3 glfw-devel ninja-build glm-devel freeglut-devel swig platform-python-devel intel-oneapi-mkl-devel
    - git submodule init
    - git submodule update
    - mkdir -p build

linux:almalinux:build:
  stage: build
  extends: .almalinux
  script:
    - cd build
    - cmake -G Ninja .. -DCMAKE_BUILD_TYPE=Release
        -DBUILD_DEMOS=ON -DBUILD_BENCHMARK=ON -DBUILD_TESTING=ON
        -DIOMP5_LIBRARY="/opt/intel/oneapi/compiler/latest/linux/compiler/lib/intel64_lin/libiomp5.so"
        -DPYTHON_EXECUTABLE=usr/bin/python3
        -DENABLE_MODULE_IRRLICHT=ON
        -DENABLE_MODULE_PARDISO_MKL=ON
        -DENABLE_MODULE_PYTHON=ON
        -DENABLE_MODULE_COSIMULATION=ON
        -DENABLE_MODULE_POSTPROCESS=ON
        -DENABLE_MODULE_OPENGL=ON
        -DENABLE_MODULE_VEHICLE=ON
        -DENABLE_HDF5=ON
    - ninja -j 8
  artifacts:
    expire_in: 60m
    paths:
      - build/

linux:almalinux:test:
  stage: test
  needs: ["linux:almalinux:build"]
  extends: .almalinux
  script:
    - cd build
    - export OMP_NUM_THREADS=8
    - export CTEST_OUTPUT_ON_FAILURE=1
    - ninja test
  dependencies: ["linux:almalinux:build"]

#------------------#
# Windows Builders #
#------------------#

.windows:
  tags:
  - windows11
  before_script:
  - '& "C:\Program Files (x86)\Microsoft Visual Studio\2022\BuildTools\Common7\Tools\Launch-VsDevShell.ps1"'
  - $env:CONDA_INSTALL_LOCN="C:\Users\builder\miniconda3"
  - echo $CI_PROJECT_DIR
  - git submodule init
  - git submodule update
  - mkdir -Force build

windows:vs2022:build:
  stage: build
  extends: .windows
  script:
  - cd $CI_PROJECT_DIR/src/chrono_thirdparty/flatbuffers
  - cmake ../ -G "Visual Studio 17 2022" -DCMAKE_BUILD_TYPE=Release .
  - MSBuild.exe FlatBuffers.sln -maxcpucount:8 -property:Configuration=Release
  - cd $CI_PROJECT_DIR/build
  - cmake --preset=windowsci-vs2022 .. -DBUILD_TESTING_GPU=FALSE
  - cmake --build . -t ALL_BUILD -j 8 --config Release
  artifacts:
    expire_in: 60m
    paths:
      - build/

windows:vs2022:test:
  stage: test
  needs: ["windows:vs2022:build"]
  extends: .windows
  script:
  - cd build
  - ctest --extra-verbose --output-on-failure
  dependencies: ["windows:vs2022:build"]

windows:vs2019:build:
  stage: build
  extends: .windows
  script:
  # Build flatbuffers
  - cd $CI_PROJECT_DIR/src/chrono_thirdparty/flatbuffers
  - cmake -G "Visual Studio 17 2022" -T v142 -DCMAKE_BUILD_TYPE=Release .
  - MSBuild.exe FlatBuffers.sln -maxcpucount:8 -property:Configuration=Release
  # Main build
  - cd $CI_PROJECT_DIR/build
  - cmake --preset=windowsci-vs2019 .. -DBUILD_TESTING_GPU=FALSE
  - cmake --build . -t ALL_BUILD -j 8 --config Release
  #- Invoke-Expression "& `'C:\Program Files (x86)\Microsoft Visual Studio\2019\Community\Common7\IDE\devenv.com`' Chrono.sln -Build `"Release|x64`" -log buildlog.txt"
  #- '& "C:\Program Files (x86)\Microsoft Visual Studio\2019\BuildTools\MSBuild\Current\Bin\MSBuild.exe" Chrono.sln -maxcpucount:8 -property:Configuration=Release'
  #- ninja -j 1
  artifacts:
    expire_in: 60m
    paths:
      - build/

windows:vs2019:test:
  stage: test
  needs: ["windows:vs2019:build"]
  extends: .windows
  script:
  - cd build
  - ctest --extra-verbose --output-on-failure
  dependencies: ["windows:vs2019:build"]

.windows-vs2019-deploy-base:
  tags:
    - windows11
  before_script:
    - '& "C:\Program Files (x86)\Microsoft Visual Studio\2022\BuildTools\Common7\Tools\Launch-VsDevShell.ps1"'
    - $env:CONDA_INSTALL_LOCN="C:\Users\builder\miniconda3"
    - echo $CI_PROJECT_DIR
    - git submodule init
    - git submodule update
    # Logs directory to store all logs instead of outputting them to screen
    - mkdir ./logs
    - $Env:LOG_DIR=Join-Path -Path $pwd -ChildPath "\logs"
    # this command is needed to get the git describe data needed by the numbering
    - git fetch --prune --unshallow
    # Uncomment the following lines to get a fresh install of Miniconda
    #- Invoke-WebRequest -Uri https://repo.anaconda.com/miniconda/Miniconda3-latest-Windows-x86_64.exe  -OutFile ./Miniconda3-latest-Windows-x86_64.exe >temp.txt
    #- Start-Process -Wait  "Miniconda3-latest-Windows-x86_64.exe" -ArgumentList "/InstallationType=JustMe /RegisterPython=0 /S /D=$env:CONDA_INSTALL_LOCN"
    # Initializing the PowerShell would require to restart it. Since it isn't possible, we use the cmd instead.
    #- Start-Process "cmd.exe" "/c .\contrib\packaging-python\gitlab\build_pychrono.bat >outputfile.txt" -Wait
    #Run conda-hook
    - '& "C:\Users\builder\miniconda3\shell\condabin\conda-hook.ps1"'
    #Create conda environment and download dependencies
    - conda create -n build-env --yes
    #Activate conda environment
    - conda activate build-env
    #Conda install dependencies
    - conda install --yes anaconda-client
    - conda install conda-build
    - conda update conda --yes
    #- cd C:\Users\builder\miniconda3\pkgs\anaconda-client-1.10.0-py37*\Lib\site-packages\binstar_client\commands\
    #- $location=pwd
    #- cd $CI_PROJECT_DIR
    # The anaconda upload script has a bug which does not allow it to print logs. The modified file fixes that
    #- mv -Force $CI_PROJECT_DIR\contrib\packaging-python\conda\upload.py $location\upload.py
    - set REQUESTS_CA_BUNDLE=C:\users\builder\miniconda3\Lib\site-packages\certifi\cacert.pem
    - conda build purge-all timeout /t 240
  environment:
    name: pychrono-win64
    url: https://anaconda.org/projectchrono/pychrono

windows:vs2019:deploy-python3.6:
  stage: deploy
  needs: []
  extends: .windows-vs2019-deploy-base
  script:
    # Building pyChrono for python v3.6
    - conda build .\contrib\packaging-python\conda -c conda-forge -c dlr-sc -c intel --python=3.6 --no-remove-work-dir
    - anaconda --token "$Env:ANACONDA_TOKEN" upload "$Env:CONDA_INSTALL_LOCN\envs\build-env\conda-bld\win-64\pychrono*.bz2" --force --label main
  after_script:
    # Get rid of the build environment
    - conda deactivate build-env
    - Remove-Item $Env:CONDA_INSTALL_LOCN\envs\build-env -Recurse -Force
    # Get rid of the downloaded numpy package to prevent conflicts
    - Remove-Item $Env:CONDA_ISNTALL_LOCN\pkgs\numpy* -Recurse -Force
  environment:
    name: pychrono-win64
    url: https://anaconda.org/projectchrono/pychrono
  when: manual
  artifacts:
    expire_in: 60m
    paths:
      - ./logs/

windows:vs2019:deploy-python3.8:
  stage: deploy
  needs: []
  extends: .windows-vs2019-deploy-base
  script:
    # Building pyChrono for python v3.8
    - conda build .\contrib\packaging-python\conda -c conda-forge -c dlr-sc -c intel --python=3.8 --no-remove-work-dir
    - anaconda --token "$Env:ANACONDA_TOKEN" upload "$Env:CONDA_INSTALL_LOCN\envs\build-env\conda-bld\win-64\pychrono*.bz2" --force --label main
  after_script:
    # Get rid of the build environment
    - conda deactivate build-env
    - Remove-Item $Env:CONDA_INSTALL_LOCN\envs\build-env -Recurse -Force
    # Get rid of the downloaded numpy package to prevent conflicts
    - Remove-Item $Env:CONDA_ISNTALL_LOCN\pkgs\numpy* -Recurse -Force
  environment:
    name: pychrono-win64
    url: https://anaconda.org/projectchrono/pychrono
  when: manual
  artifacts:
    expire_in: 60m
    paths:
      - ./logs/

windows:vs2019:deploy-python3.9:
  stage: deploy
  needs: []
  extends: .windows-vs2019-deploy-base
  script:
    # Building pyChrono for python v3.9
    - conda build .\contrib\packaging-python\conda -c conda-forge -c dlr-sc -c intel --python=3.9 --no-remove-work-dir
    - anaconda --token "$Env:ANACONDA_TOKEN" upload "$Env:CONDA_INSTALL_LOCN\envs\build-env\conda-bld\win-64\pychrono*.bz2" --force --label main
  after_script:
    # Get rid of the build environment
    - conda deactivate build-env
    - Remove-Item $Env:CONDA_INSTALL_LOCN\envs\build-env -Recurse -Force
    # Get rid of the downloaded numpy package to prevent conflicts
    - Remove-Item $Env:CONDA_ISNTALL_LOCN\pkgs\numpy* -Recurse -Force
  environment:
    name: pychrono-win64
    url: https://anaconda.org/projectchrono/pychrono
  when: manual
  artifacts:
    expire_in: 60m
    paths:
      - ./logs/

windows:vs2019:deploy-python3.10:
  stage: deploy
  needs: []
  extends: .windows-vs2019-deploy-base
  script:
    # Building pyChrono for python v3.10
    - conda build .\contrib\packaging-python\conda -c conda-forge -c dlr-sc -c intel --python=3.10 --no-remove-work-dir
    - anaconda --token "$Env:ANACONDA_TOKEN" upload "$Env:CONDA_INSTALL_LOCN\envs\build-env\conda-bld\win-64\pychrono*.bz2" --force --label main
  after_script:
    # Get rid of the build environment
    - conda deactivate build-env
    - Remove-Item $Env:CONDA_INSTALL_LOCN\envs\build-env -Recurse -Force
    # Get rid of the downloaded numpy package to prevent conflicts
    - Remove-Item $Env:CONDA_ISNTALL_LOCN\pkgs\numpy* -Recurse -Force
  environment:
    name: pychrono-win64
    url: https://anaconda.org/projectchrono/pychrono
  when: manual
  artifacts:
    expire_in: 60m
    paths:
      - ./logs/

#----------------#
# macOS Builders #
#----------------#

.macos:
  tags:
    - macos
  before_script:
  - uname -a
  - git submodule init
  - git submodule update
  - mkdir -p build
  - export BREW_PY_MAJOR=$(python3 --version | awk '{print $2;}' | cut -d. -f1,2)
  - export BREW_PY_VER=$(find $HOMEBREW_PREFIX/Cellar/python@$BREW_PY_MAJOR -depth 1 | cut -d/ -f6)

.macos-monterey:
  extends: .macos
  tags:
    - monterey

.macos-monterey-build:
  stage: build
  extends: .macos-monterey
  script:
  - cd build
  - cmake ../ --preset=macosci
    -DCMAKE_C_COMPILER=$(which clang)
    -DCMAKE_CXX_COMPILER=$(which clang++)
    -DCMAKE_VERBOSE_MAKEFILE=TRUE
  - export CLANG_FORCE_COLOR_DIAGNOSTICS=1
  - ninja -j 7
  artifacts:
    expire_in: 60m
    paths:
    - build/

.macos-monterey-test:
  stage: test
  extends: .macos-monterey
  script:
  - cd build
  - export CTEST_OUTPUT_ON_FAILURE=1
  - ninja test

macos-intel:monterey:build:
  extends: .macos-monterey-build
  tags:
    - macos
    - monterey
    - intel

macos-intel:monterey:test:
  extends: .macos-monterey-test
  tags:
    - macos
    - monterey
    - intel
  needs: ["macos-intel:monterey:build"]
  dependencies: ["macos-intel:monterey:build"]

macos-apple:monterey:build:
  extends: .macos-monterey-build
  tags:
    - macos
    - monterey
    - apple

macos-apple:monterey:test:
  extends: .macos-monterey-test
  tags:
    - macos
    - monterey
    - apple
  needs: ["macos-apple:monterey:build"]
  dependencies: ["macos-apple:monterey:build"]


# macOS Conda Deployment

.macos-deploy-base:
  extends: .macos
  tags:
    - intel
  before_script:
    - export CONDA_NPY=19
    - brew install wget
    - ARCHITECTURE=`uname -m`
    - wget https://repo.anaconda.com/miniconda/Miniconda3-latest-MacOSX-$ARCHITECTURE.sh -O ~/miniconda.sh
    - rm -r $HOME/miniconda > /dev/null 2>&1 || FAILED=true
    - bash ~/miniconda.sh -b -p $HOME/miniconda
    - export PATH=$HOME/miniconda/bin:$PATH
    - conda install --yes -c intel jinja2
    - conda config --set show_channel_urls true
    - conda install conda-build anaconda-client conda-verify --yes
    - conda config --add channels conda-forge
    - conda config --add channels intel
    - conda config --add channels dlr-sc
    #- conda install -c dlr-sc opencascade --yes
    #- conda install -c intel mkl-devel --yes
    - ls $HOME/miniconda/lib/
    - conda build purge-all
    # this command is needed to get the git describe data needed by the numbering
    - git fetch --prune --unshallow
    - clang --version
    # conda build uses "build.sh" for both Linux and MacOS. Since we do things differently, we do the following workaround
    - mv -f ./contrib/packaging-python/conda/buildMacOS.sh ./contrib/packaging-python/conda/build.sh
    - conda install -c conda-forge llvm-openmp --yes
  environment:
    name: pychrono-macos
    url: https://anaconda.org/projectchrono/pychrono

macos:macos-deploy-python3.8:
  stage: deploy
  needs: []
  extends: .macos-deploy-base
  script:
    - echo "Build PyChrono 3.8 and deploy via Anaconda..."
    - conda build purge-all
    - conda build ./contrib/packaging-python/conda --no-remove-work-dir --dirty --python=3.8
    - anaconda -t $ANACONDA_TOKEN upload $HOME/miniconda/conda-bld/osx-64/pychrono*.bz2 -l main --force
  when: manual
macos:macos-deploy-python3.9:
  stage: deploy
  needs: []
  extends: .macos-deploy-base
  script:
    - echo "Build PyChrono 3.9 and deploy via Anaconda..."
    - conda build purge-all
    - conda build ./contrib/packaging-python/conda --no-remove-work-dir --dirty --python=3.9
    - anaconda -t $ANACONDA_TOKEN upload $HOME/miniconda/conda-bld/osx-64/pychrono*.bz2 -l main --force
  when: manual
macos:macos-deploy-python3.10:
  stage: deploy
  needs: []
  extends: .macos-deploy-base
  script:
    - echo "Build PyChrono 3.10 and deploy via Anaconda..."
    - conda build purge-all
    - conda build ./contrib/packaging-python/conda --no-remove-work-dir --dirty --python=3.10
    - anaconda -t $ANACONDA_TOKEN upload $HOME/miniconda/conda-bld/osx-64/pychrono*.bz2 -l main --force
  when: manual
  tags:
    - macos
    - monterey
    - apple<|MERGE_RESOLUTION|>--- conflicted
+++ resolved
@@ -144,51 +144,6 @@
   - linux
   image:
     name: ubuntu:focal
-    entrypoint: ["/usr/bin/bash", "-c"]
-  stage: deploy
-  before_script:
-    - apt-get update; apt-get install -y git python python3-pip graphviz rsync wget
-    #- pacman -Sy --noconfirm base-devel git python python-pip graphviz openssh rsync wget
-    - wget https://downloads.sourceforge.net/project/doxygen/rel-1.8.16/doxygen-1.8.16.linux.bin.tar.gz
-    - tar -xf doxygen-1.8.16.linux.bin.tar.gz
-    - mkdir -p ~/.ssh
-    - chmod 0700 ~/.ssh
-# This private key is only useable from specific IPs, so it should be okay to
-# be included here.
-    - cp $API_PRIVATE_KEY ~/.ssh/id_ed25519
-    - chmod 0600 ~/.ssh/id_ed25519
-# Remove any duplicate host key entries, if necessary
-    - if test -f ~/.ssh/known_hosts; then ssh-keygen -R $API_REINDEX_ENDPOINT; fi
-# Cache a verified host pubkey from file to avoid MITM attacks
-    - cat $API_ENDPOINT_PUBKEY >> ~/.ssh/known_hosts
-  script:
-    - export PATH="$PWD/doxygen-1.8.16/bin:$PATH"
-    - cd doxygen
-    - doxygen Doxyfile
-    # - doxygen Doxyfile_Generate_Search_Index
-    - rsync -ra /tmp/chrono_doxygen/html/* $API_HTML_ENDPOINT
-    - rsync /tmp/chrono_doxygen/searchdata.xml $API_SEARCH_ENDPOINT
-    - ssh $API_REINDEX_ENDPOINT /usr/bin/doxyindexer -o $API_CGI_DIR $API_CGI_DIR/searchdata.xml
-  needs:
-    - job: linux:arch-gcc:test
-      artifacts: false
-#    - job: macos-intel:monterey:test
-#      artifacts: false
-    - job: macos-apple:monterey:test
-      artifacts: false
-    - job: windows:vs2022:test
-      artifacts: false
-  environment:
-<<<<<<< HEAD
-=======
-    name: pychrono-ubuntu2004
-    url: https://anaconda.org/projectchrono/pychrono
-
-linux:doxygen:deploy:
-  tags:
-  - linux
-  image:
-    name: ubuntu:focal
   stage: deploy
   before_script:
     - TZ=America/Chicago
@@ -216,28 +171,20 @@
     - rsync /tmp/chrono_doxygen/searchdata.xml $API_SEARCH_ENDPOINT
     - ssh $API_REINDEX_ENDPOINT /usr/bin/doxyindexer -o $API_CGI_DIR $API_CGI_DIR/searchdata.xml
   needs:
-#    - job: linux:arch-gcc:test
-#      artifacts: false
-#    - job: macos-intel:monterey:test
-#      artifacts: false
+    - job: linux:arch-gcc:test
+      artifacts: false
+    - job: macos-intel:monterey:test
+      artifacts: false
     - job: macos-apple:monterey:test
       artifacts: false
     - job: windows:vs2022:test
       artifacts: false
   environment:
->>>>>>> 7a20180f
     name: doxygen
     url: http://api.projectchrono.org/
   rules:
     - if: '$CI_COMMIT_REF_NAME == "main"'
       when: always
-<<<<<<< HEAD
-=======
-
-#----------------#
-# Ubuntu Builder #
-#----------------#
->>>>>>> 7a20180f
 
 # Ubuntu 20.04 doesn't have a sufficiently new CMake for presets, so we rely on manual configuration
 linux:ubuntu2004:build:
