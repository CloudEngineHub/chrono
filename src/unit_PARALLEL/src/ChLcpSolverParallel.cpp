#include "ChLcpSolverParallel.h"
#include "math/ChThrustLinearAlgebra.h"


using namespace chrono;


////////////////////////////////////////////////////////////////////////////////////////////////
// Kernel for adding invmass*force*step_size_const to body speed vector.
// This kernel must be applied to the stream of the body buffer.

__host__ __device__ void function_addForces(int& index, bool* active, real* mass, real3* inertia, real3* forces, real3* torques, real3* vel, real3* omega) {
	if (active[index] != 0) {
		// v += m_inv * h * f
		vel[index] += forces[index] * mass[index];
		// w += J_inv * h * c
		omega[index] += torques[index] * inertia[index];
	}
}


void ChLcpSolverParallel::host_addForces(bool* active, real* mass, real3* inertia, real3* forces, real3* torques, real3* vel, real3* omega) {
#pragma omp parallel for

	for (int index = 0; index < number_of_objects; index++) {
		function_addForces(index, active, mass, inertia, forces, torques, vel, omega);
	}
}


__host__ __device__ void function_ComputeGyro(int& index, real3* omega, real3* inertia, real3* gyro, real3* torque) {
	real3 body_inertia = inertia[index];
	body_inertia = R3(1.0 / body_inertia.x, 1.0 / body_inertia.y, 1.0 / body_inertia.z);
	real3 body_omega = omega[index];
	real3 gyr = cross(body_omega, body_inertia * body_omega);
	gyro[index] = gyr;
}


void ChLcpSolverParallel::host_ComputeGyro(real3* omega, real3* inertia, real3* gyro, real3* torque) {
#pragma omp parallel for

	for (int index = 0; index < number_of_objects; index++) {
		function_ComputeGyro(index, omega, inertia, gyro, torque);
	}
}


void ChLcpSolverParallel::Preprocess() {
	data_container->number_of_updates = 0;
	data_container->host_data.gyr_data.resize(number_of_objects);

#ifdef SIM_ENABLE_GPU_MODE
	COPY_TO_CONST_MEM(number_of_rigid);

	device_ComputeGyro CUDA_KERNEL_DIM(BLOCKS(number_of_rigid), THREADS)(
			CASTR3(data_container->device_data.device_omg_data),
			CASTR3(data_container->device_data.device_inr_data),
			CASTR3(data_container->device_data.device_gyr_data),
			CASTR3(data_container->device_data.device_trq_data));
	device_addForces CUDA_KERNEL_DIM(BLOCKS(number_of_rigid), THREADS)(
			CASTB1(data_container->device_data.device_active_data),
			CASTR1(data_container->device_data.device_mass_data),
			CASTR3(data_container->device_data.device_inr_data),
			CASTR3(data_container->device_data.device_frc_data),
			CASTR3(data_container->device_data.device_trq_data),
			CASTR3(data_container->device_data.device_vel_data),
			CASTR3(data_container->device_data.device_omg_data));
#else
//	host_ComputeGyro(
//			data_container->host_data.omg_data.data(),
//			data_container->host_data.inr_data.data(),
//			data_container->host_data.gyr_data.data(),
//			data_container->host_data.trq_data.data());

	host_addForces(data_container->host_data.active_data.data(), data_container->host_data.mass_data.data(), data_container->host_data.inr_data.data(), data_container->host_data.frc_data.data(),
			data_container->host_data.trq_data.data(), data_container->host_data.vel_data.data(), data_container->host_data.omg_data.data());
#endif
<<<<<<< HEAD
}

void ChLcpSolverParallelDVI::RunTimeStep(real step) {
	step_size = step;
	data_container->step_size = step;

	number_of_constraints = data_container->number_of_rigid_rigid * 6 + data_container->number_of_bilaterals;
	number_of_bilaterals = 0;     ///data_container->number_of_bilaterals;
	number_of_objects = data_container->number_of_rigid;
	//cout << number_of_constraints << " " << number_of_contacts << " " << number_of_bilaterals << " " << number_of_objects << endl;

	Preprocess();

	data_container->host_data.rhs_data.resize(number_of_constraints);
	data_container->host_data.diag.resize(number_of_constraints);

	//bilateral.Diag();

	data_container->host_data.gamma_data.resize((number_of_constraints));

#pragma omp parallel for
	for (int i = 0; i < number_of_constraints; i++) {
		data_container->host_data.gamma_data[i] = 0;
	}
	if (warm_start) {
		RunWarmStartPreprocess();
	}

	rigid_rigid.Setup(data_container);
	bilateral.Setup(data_container);

	solver.current_iteration = 0;
	solver.total_iteration = 0;
	solver.maxd_hist.clear();
	solver.maxdeltalambda_hist.clear();
	solver.iter_hist.clear();

	solver.SetMaxIterations(max_iteration);
	solver.SetTolerance(tolerance);

	solver.SetComplianceAlpha(alpha);
	solver.SetContactRecoverySpeed(contact_recovery_speed);
	solver.lcp_omega_bilateral = lcp_omega_bilateral;
	solver.rigid_rigid = &rigid_rigid;
	solver.bilateral = &bilateral;
	solver.lcp_omega_contact = lcp_omega_contact;
	solver.do_stab = do_stab;
	solver.collision_inside = collision_inside;
	solver.Initial(step, data_container);

	if (collision_inside) {
		data_container->host_data.vel_new_data = data_container->host_data.vel_data;
		data_container->host_data.omg_new_data = data_container->host_data.omg_data;

		data_container->host_data.pos_new_data = data_container->host_data.pos_data;
		data_container->host_data.rot_new_data = data_container->host_data.rot_data;
	}

	//solve initial
	//solver.SetComplianceParameters(.2, 1e-3, 1e-3);
	//rigid_rigid.solve_sliding = true;
	data_container->system_timer.start("jacobians");
	rigid_rigid.ComputeJacobians();
	//rigid_rigid.ComputeRHS();
	bilateral.ComputeJacobians();
	data_container->system_timer.stop("jacobians");

	data_container->system_timer.start("rhs");
	bilateral.ComputeRHS();
	data_container->system_timer.stop("rhs");

	data_container->system_timer.start("stab");
	if (max_iter_bilateral > 0) {
		custom_vector<real> rhs_bilateral(data_container->number_of_bilaterals);
		thrust::copy_n(data_container->host_data.rhs_data.begin() + data_container->number_of_rigid_rigid * 6, data_container->number_of_bilaterals, rhs_bilateral.begin());
		//thrust::copy_n(data_container->host_data.gamma_data.begin() + data_container->number_of_rigid_rigid * 6, data_container->number_of_bilaterals, data_container->host_data.gamma_bilateral.begin());
		solver.SolveStab(data_container->host_data.gamma_bilateral, rhs_bilateral, max_iter_bilateral);

	}
	data_container->system_timer.stop("stab");
	thrust::copy_n(data_container->host_data.gamma_bilateral.begin(), data_container->number_of_bilaterals, data_container->host_data.gamma_data.begin() + data_container->number_of_rigid_rigid * 6);

	//cout<<"Solve normal"<<endl;
	//solve normal
	if (max_iter_normal > 0) {
		solver.SetMaxIterations(max_iter_normal);
		solver.SetComplianceAlpha(alpha);
		rigid_rigid.solve_sliding = false;
		rigid_rigid.solve_spinning = false;
		data_container->system_timer.start("rhs");
		rigid_rigid.ComputeRHS();
		data_container->system_timer.stop("rhs");
		data_container->system_timer.start("solve");
		solver.Solve(solver_type);
		data_container->system_timer.stop("solve");
	}
	//cout<<"Solve sliding"<<endl;
	//solve full
	if (max_iter_sliding > 0) {
		solver.SetMaxIterations(max_iter_sliding);
		rigid_rigid.solve_sliding = true;
		rigid_rigid.solve_spinning = false;
		data_container->system_timer.start("rhs");
		rigid_rigid.ComputeRHS();
		data_container->system_timer.stop("rhs");
		data_container->system_timer.start("solve");
		solver.Solve(solver_type);
		data_container->system_timer.stop("solve");
	}
	if (max_iter_spinning > 0) {
		//cout<<"Solve Full"<<endl;
		solver.SetMaxIterations(max_iter_spinning);
		rigid_rigid.solve_sliding = true;
		rigid_rigid.solve_spinning = true;
		data_container->system_timer.start("rhs");
		rigid_rigid.ComputeRHS();
		data_container->system_timer.stop("rhs");
		data_container->system_timer.start("solve");
		solver.Solve(solver_type);
		data_container->system_timer.stop("solve");
	}

	thrust::copy_n(data_container->host_data.gamma_data.begin() + data_container->number_of_rigid_rigid * 6, data_container->number_of_bilaterals, data_container->host_data.gamma_bilateral.begin());
	for (int i = 0; i < data_container->number_of_bilaterals; i++) {
		data_container->host_data.gamma_bilateral[i] *= .5;
	}

//	if (max_iter_bilateral > 0) {
//		thrust::copy_n(data_container->host_data.rhs_data.begin() + data_container->number_of_rigid_rigid * 6, data_container->number_of_bilaterals, rhs_bilateral.begin());
//		thrust::copy_n(data_container->host_data.gamma_data.begin() + data_container->number_of_rigid_rigid * 6, data_container->number_of_bilaterals,
//				data_container->host_data.gamma_bilateral.begin());
//		solver.SolveStab(data_container->host_data.gamma_bilateral, rhs_bilateral, max_iter_bilateral);
//		thrust::copy_n(data_container->host_data.gamma_bilateral.begin(), data_container->number_of_bilaterals,
//				data_container->host_data.gamma_data.begin() + data_container->number_of_rigid_rigid * 6);
//	}
	solver.ComputeImpulses();

	tot_iterations = solver.GetIteration();
	residual = solver.GetResidual();
	//data_container->host_data.old_gamma_data = data_container->host_data.gamma_data;
	//rhs = data_container->host_data.rhs_data;
	//lambda = data_container->host_data.gam_data;

	for (int i = 0; i < solver.iter_hist.size(); i++) {
		AtIterationEnd(solver.maxd_hist[i], solver.maxdeltalambda_hist[i], solver.iter_hist[i]);
	}
	//if (warm_start) {
	//RunWarmStartPostProcess();
	//}

#ifdef PRINT_DEBUG_GPU
	cout << "Solve Done: "<<residual << endl;
#endif
	//ChIntegratorGPU integrator;
	//integrator.IntegrateSemiImplicit(step, data_container->gpu_data);
}

void ChLcpSolverParallelDVI::RunWarmStartPostProcess() {
	if (data_container->number_of_rigid_rigid == 0) {
		return;
	}

	num_bins_per_axis = I3(20, 40, 20);
	int l = num_bins_per_axis.x;
	int h = num_bins_per_axis.y;
	int w = num_bins_per_axis.z;
	uint N = data_container->number_of_rigid_rigid;

	thrust::host_vector<real3> points(N);
	thrust::host_vector<uint> counter((l + 1) * (w + 1) * (h + 1), 0);

	data_container->host_data.bin_number.resize((l + 1) * (w + 1) * (h + 1));
	thrust::fill(data_container->host_data.bin_number.begin(), data_container->host_data.bin_number.end(), 0);

	points = (data_container->host_data.cpta_rigid_rigid + data_container->host_data.cptb_rigid_rigid);
	points = .5 * points;

	real3 max_point = R3(-FLT_MAX);
	real3 min_point = R3(FLT_MAX);
	real3 origin;

	for (int i = 0; i < N; i++) {
		max_point.x = max(points[i].x, max_point.x);
		max_point.y = max(points[i].y, max_point.y);
		max_point.z = max(points[i].z, max_point.z);

		min_point.x = min(points[i].x, min_point.x);
		min_point.y = min(points[i].y, min_point.y);
		min_point.z = min(points[i].z, min_point.z);
	}

	origin = min_point;
	real3 bin_size_vec = (fabs(max_point - origin));
	bin_size_vec.x = bin_size_vec.x / real(l);
	bin_size_vec.y = bin_size_vec.y / real(h);
	bin_size_vec.z = bin_size_vec.z / real(w);

	for (int i = 0; i < N; i++) {
		points[i] = points[i] - origin;

		int3 temp;
		temp.x = floor(points[i].x / bin_size_vec.x);
		temp.y = floor(points[i].y / bin_size_vec.y);
		temp.z = floor(points[i].z / bin_size_vec.z);
		data_container->host_data.bin_number[temp.x + temp.y * w + temp.z * w * h] += data_container->host_data.gamma_data[i];
		counter[temp.x + temp.y * w + temp.z * w * h]++;
	}
	for (int i = 0; i < counter.size(); i++) {
		if (counter[i] > 0) {
			data_container->host_data.bin_number[i] = data_container->host_data.bin_number[i] / counter[i];
		}
	}
}

void ChLcpSolverParallelDVI::RunWarmStartPreprocess() {
	if (data_container->number_of_rigid_rigid == 0) {
		return;
	}

	if (data_container->host_data.old_pair_rigid_rigid.size() != 0) {

//		cout << "SORTEDN: " << thrust::is_sorted(data_container->host_data.pair_rigid_rigid.begin(), data_container->host_data.pair_rigid_rigid.end())<<endl;
//		cout << "SORTEDO: " << thrust::is_sorted(data_container->host_data.old_pair_rigid_rigid.begin(), data_container->host_data.old_pair_rigid_rigid.end())<<endl;
//		return;

		thrust::host_vector<long long> res1(data_container->host_data.pair_rigid_rigid.size());

		uint numP = thrust::set_intersection(thrust::omp::par, data_container->host_data.pair_rigid_rigid.begin(), data_container->host_data.pair_rigid_rigid.end(),
				data_container->host_data.old_pair_rigid_rigid.begin(), data_container->host_data.old_pair_rigid_rigid.end(), res1.begin()) - res1.begin();     //list of persistent contacts

		if (numP > 0) {
			res1.resize(numP);
			thrust::host_vector<uint> temporaryA(numP);
			thrust::host_vector<uint> temporaryB(numP);

			thrust::lower_bound(thrust::omp::par, data_container->host_data.old_pair_rigid_rigid.begin(), data_container->host_data.old_pair_rigid_rigid.end(), res1.begin(), res1.end(),
					temporaryA.begin());     //return index of common new contact
			thrust::lower_bound(thrust::omp::par, data_container->host_data.pair_rigid_rigid.begin(), data_container->host_data.pair_rigid_rigid.end(), res1.begin(), res1.end(), temporaryB.begin());     //return index of common new contact

			uint number_of_rigid_rigid = data_container->number_of_rigid_rigid;
			uint old_number_of_rigid_rigid = data_container->old_number_of_rigid_rigid;
#pragma omp parallel for
			for (int i = 0; i < numP; i++) {

				M33 contact_plane_old;

				{
					real3 U = data_container->host_data.old_norm_rigid_rigid[temporaryA[i]];

					if (U == R3(0, 0, 0)) {
						U = R3(1, 0, 0);
					} else {
						U = normalize(U);
					}
					U = normalize(U);
					real3 W = cross(U, R3(0, 1, 0));
					real mzlen = length(W);

					if (mzlen < 0.0001) {     // was near singularity? change singularity reference vector!
						real3 mVsingular = R3(0, 1, 0);
						if (mVsingular.x < 0.9) {
							mVsingular = R3(0, 0, 1);
						}
						if (mVsingular.y < 0.9) {
							mVsingular = R3(0, 1, 0);
						}
						if (mVsingular.z < 0.9) {
							mVsingular = R3(1, 0, 0);
						}

						W = cross(U, mVsingular);
						mzlen = length(W);
					}
					W = W * 1.0 / mzlen;
					real3 V = cross(W, U);

					contact_plane_old.U = U;
					contact_plane_old.V = V;
					contact_plane_old.W = W;
				}

				real3 old_gamma = R3(0), old_gamma_spinning = R3(0);
				old_gamma.x = data_container->host_data.old_gamma_data[temporaryA[i] + old_number_of_rigid_rigid * 0];
				old_gamma.y = data_container->host_data.old_gamma_data[temporaryA[i] + old_number_of_rigid_rigid * 1];
				old_gamma.z = data_container->host_data.old_gamma_data[temporaryA[i] + old_number_of_rigid_rigid * 2];

				old_gamma_spinning.x = data_container->host_data.old_gamma_data[temporaryA[i] + old_number_of_rigid_rigid * 3];
				old_gamma_spinning.y = data_container->host_data.old_gamma_data[temporaryA[i] + old_number_of_rigid_rigid * 4];
				old_gamma_spinning.z = data_container->host_data.old_gamma_data[temporaryA[i] + old_number_of_rigid_rigid * 5];

				real3 global_gamma = MatMult(contact_plane_old, old_gamma);
				real3 global_gamma_spin = MatMult(contact_plane_old, old_gamma_spinning);

				M33 contact_plane_new;

				{
					real3 U = data_container->host_data.norm_rigid_rigid[temporaryB[i]];

					if (U == R3(0, 0, 0)) {
						U = R3(1, 0, 0);
					} else {
						U = normalize(U);
					}
					U = normalize(U);
					real3 W = cross(U, R3(0, 1, 0));
					real mzlen = length(W);

					if (mzlen < 0.0001) {     // was near singularity? change singularity reference vector!
						real3 mVsingular = R3(0, 1, 0);
						if (mVsingular.x < 0.9) {
							mVsingular = R3(0, 0, 1);
						}
						if (mVsingular.y < 0.9) {
							mVsingular = R3(0, 1, 0);
						}
						if (mVsingular.z < 0.9) {
							mVsingular = R3(1, 0, 0);
						}

						W = cross(U, mVsingular);
						mzlen = length(W);
					}
					W = W * 1.0 / mzlen;
					real3 V = cross(W, U);

					contact_plane_new.U = U;
					contact_plane_new.V = V;
					contact_plane_new.W = W;
				}
				real3 new_gamma = MatTMult(contact_plane_new, global_gamma);
				real3 new_gamma_spin = MatTMult(contact_plane_new, global_gamma_spin);

				data_container->host_data.gamma_data[temporaryB[i] + number_of_rigid_rigid * 0] = new_gamma.x * .4;
				data_container->host_data.gamma_data[temporaryB[i] + number_of_rigid_rigid * 1] = new_gamma.y * .4;
				data_container->host_data.gamma_data[temporaryB[i] + number_of_rigid_rigid * 2] = new_gamma.z * .4;

				data_container->host_data.gamma_data[temporaryB[i] + number_of_rigid_rigid * 3] = new_gamma_spin.x * .4;
				data_container->host_data.gamma_data[temporaryB[i] + number_of_rigid_rigid * 4] = new_gamma_spin.y * .4;
				data_container->host_data.gamma_data[temporaryB[i] + number_of_rigid_rigid * 5] = new_gamma_spin.z * .4;

			}
		}
	}

//
//	num_bins_per_axis = I3(20,40,20);
//	int l = num_bins_per_axis.x;
//	int h = num_bins_per_axis.y;
//	int w = num_bins_per_axis.z;
//	uint N = data_container->number_of_rigid_rigid;
//
//	thrust::host_vector<real3> points(N);
//
//	points = (data_container->host_data.cpta_rigid_rigid + data_container->host_data.cptb_rigid_rigid);
//	points = .5 * points;
//
//	real3 max_point = R3(-FLT_MAX);
//	real3 min_point = R3(FLT_MAX);
//
//	for (int i = 0; i < N; i++) {
//		max_point.x = max(points[i].x, max_point.x);
//		max_point.y = max(points[i].y, max_point.y);
//		max_point.z = max(points[i].z, max_point.z);
//
//		min_point.x = min(points[i].x, min_point.x);
//		min_point.y = min(points[i].y, min_point.y);
//		min_point.z = min(points[i].z, min_point.z);
//	}
//
//	origin = min_point;
//	bin_size_vec = (fabs(max_point - origin));
//	bin_size_vec.x = bin_size_vec.x / real(l);
//	bin_size_vec.y = bin_size_vec.y / real(h);
//	bin_size_vec.z = bin_size_vec.z / real(w);
//
//	for (int i = 0; i < N; i++) {
//		points[i] = points[i] - origin;
//
//		int3 temp;
//		temp.x = floor(points[i].x / bin_size_vec.x);
//		temp.y = floor(points[i].y / bin_size_vec.y);
//		temp.z = floor(points[i].z / bin_size_vec.z);
//		data_container->host_data.gamma_data[i] = data_container->host_data.bin_number[temp.x + temp.y * w + temp.z * w * h];
//
//	}

}


//// TODO:  For now, this is hard-coded for Hunt-Crossley with Simple Sliding Friction.
__host__ __device__ 
void function_CalcContactForces(
	int& index,
	real& dT,
	real3* pos,
	real4* rot,
	real3* vel,
	real3* omg,
	real2* elastic_moduli,
	real* mu,
	real* alpha,
	real* cr,
	long long* pairs,
	real3* pt1,
	real3* pt2,
	real3* normal,
	real* depth,
	int* body_id,
	real3* body_force,
	real3* body_torque)
{
	// Identify the two bodies in contact
	int2 pair = I2(int(pairs[index] >> 32), int(pairs[index] & 0xffffffff));
	int body1 = pair.x;
	int body2 = pair.y;

	// If the two contact shapes are actually separated, set zero forces and torques
	if (depth[index] >= 0) {
		body_id[2*index] = pair.x;
		body_id[2*index+1] = pair.y;
		body_force[2*index] = ZERO_VECTOR;
		body_force[2*index+1] = ZERO_VECTOR;
		body_torque[2*index] = ZERO_VECTOR;
		body_torque[2*index+1] = ZERO_VECTOR;

		return;
	}

	// Kinematic information
	// ---------------------

	// Express contact point locations in local frames
	M33 rotmat1 = AMat(rot[body1]);
	real3 pt1_loc = pos[body1] + MatTMult(rotmat1, pt1[index]);

	M33 rotmat2 = AMat(rot[body2]);
	real3 pt2_loc = pos[body2] + MatTMult(rotmat2, pt2[index]);

	// Calculate relative velocity (in global frame)
	real3 vel1 = vel[body1] + cross(omg[body1], pt1[index]);   //// TODO: check this
	real3 vel2 = vel[body2] + cross(omg[body2], pt2[index]);   //// TODO: check this
	real3 relvel = vel2 - vel1;
	real  relvel_n_mag = dot(relvel, normal[index]);
	real3 relvel_n = relvel_n_mag * normal[index];
	real3 relvel_t = relvel - relvel_n;
	real  relvel_t_mag = length(relvel_t);

	// Calculate composite material properties
	// ---------------------------------------

	// Effective contact radius
	//// TODO:  I cannot get this with current collision system!!!
	real R_eff = 1;

	real Y1 = elastic_moduli[body1].x;
	real Y2 = elastic_moduli[body2].x;
	real nu1 = elastic_moduli[body1].y;
	real nu2 = elastic_moduli[body2].y;
	real inv_E = (1 - nu1 * nu1) / Y1 + (1 - nu2 * nu2) / Y2;
	real inv_G = 2 * (2 + nu1) * (1 - nu1) / Y1 + 2 * (2 + nu2) * (1 - nu2) / Y2;

	real E_eff = 1 / inv_E;
	real G_eff = 1 / inv_G;

	real mu_eff = min(mu[body1], mu[body2]);
	//real cr_eff = (cr[body1] + cr[body2]) / 2;
	real alpha_eff = (alpha[body1] + alpha[body2]) / 2;

	// Contact force
	// -------------

	// Normal force: Hunt-Crossley
	real delta = -depth[index];
	real kn = (4.0 / 3) * E_eff * sqrt(R_eff);
	real forceN_elastic = kn * delta * sqrt(delta);
	real forceN_dissipation = 1.5 * alpha_eff * forceN_elastic * relvel_n_mag;
	real forceN = forceN_elastic - forceN_dissipation;

	real3 force = forceN * normal[index];

	// Tangential force: Simple Coulomb Sliding
	if (relvel_t_mag > 1e-4) {
		real forceT = mu_eff * abs(forceN);
	
		force -= (forceT / relvel_t_mag) * relvel_t;
	}

	// Body forces & torques
	// ---------------------

	// Convert force into the local body frames and calculate induced torques
	real3 force1_loc = MatTMult(rotmat1, force);
	real3 force2_loc = MatTMult(rotmat2, force);
	real3 torque1 = cross(pt1_loc, -force1_loc);
	real3 torque2 = cross(pt2_loc,  force2_loc);

	// Store body forces and torques
	body_id[2*index] = body1;
	body_id[2*index+1] = body2;
	body_force[2*index] = -force;
	body_force[2*index+1] = force;
	body_torque[2*index] = torque1;
	body_torque[2*index+1] = torque2;
}

void ChLcpSolverParallelDEM::host_CalcContactForces(int* body_id, real3* body_force, real3* body_torque)
{
#pragma omp parallel for
	for (int index = 0; index < data_container->number_of_rigid_rigid; index++) {
		function_CalcContactForces(
			index,
			step_size,
			data_container->host_data.pos_data.data(),
			data_container->host_data.rot_data.data(),
			data_container->host_data.vel_data.data(),
			data_container->host_data.omg_data.data(),
			data_container->host_data.elastic_moduli.data(),
			data_container->host_data.mu.data(),
			data_container->host_data.alpha.data(),
			data_container->host_data.cr.data(),
			data_container->host_data.pair_rigid_rigid.data(),
			data_container->host_data.cpta_rigid_rigid.data(),
			data_container->host_data.cptb_rigid_rigid.data(),
			data_container->host_data.norm_rigid_rigid.data(),
			data_container->host_data.dpth_rigid_rigid.data(),
			body_id,
			body_force,
			body_torque);
	}
}

void ChLcpSolverParallelDEM::host_AddContactForces(uint ct_body_count, int* ct_body_id, real3* ct_body_force, real3* ct_body_torque)
{
#pragma omp parallel for
	for (int index = 0; index < ct_body_count; index++) {
		data_container->host_data.frc_data[ct_body_id[index]] += step_size * ct_body_force[index];
		data_container->host_data.trq_data[ct_body_id[index]] += step_size * ct_body_torque[index];
	}
}

void ChLcpSolverParallelDEM::ProcessContacts()
{
	// Calculate contact forces and torques - per contact basis
	// --------------------------------------------------------
	custom_vector<int>   body_id(2 * data_container->number_of_rigid_rigid);
	custom_vector<real3> body_force(2 * data_container->number_of_rigid_rigid);
	custom_vector<real3> body_torque(2 * data_container->number_of_rigid_rigid);

	host_CalcContactForces(body_id.data(), body_force.data(), body_torque.data());

	// Calculate contact forces and torques - per body basis
	// -----------------------------------------------------
	thrust::sort_by_key(
		body_id.begin(), body_id.end(),
		thrust::make_zip_iterator(thrust::make_tuple(body_force.begin(), body_torque.begin())));

	custom_vector<int> ct_body_id(data_container->number_of_rigid);
	custom_vector<real3> ct_body_force(data_container->number_of_rigid);
	custom_vector<real3> ct_body_torque(data_container->number_of_rigid);

	// Reduce contact forces from all contacts and count bodies currently involved in contact
	uint ct_body_count = thrust::reduce_by_key(
		body_id.begin(),
		body_id.end(),
		thrust::make_zip_iterator(thrust::make_tuple(body_force.begin(), body_torque.begin())),
		ct_body_id.begin(),
		thrust::make_zip_iterator(thrust::make_tuple(ct_body_force.begin(), ct_body_torque.begin())),
		thrust::equal_to<int>(),
		sum_tuples()
		).first - ct_body_id.begin();

	// Add contact forces and torques to existing forces (impulses)
	// ------------------------------------------------------------
	host_AddContactForces(ct_body_count, ct_body_id.data(), ct_body_force.data(), ct_body_torque.data());
}

void ChLcpSolverParallelDEM::RunTimeStep(real step)
{
	step_size = step;
	data_container->step_size = step;

	number_of_constraints = data_container->number_of_bilaterals;
	number_of_objects = data_container->number_of_rigid;

	// Calculate contact forces (impulses) and append them to the body forces
	if (data_container->number_of_rigid_rigid)
		ProcessContacts();

	// Include forces and torques (update derivatives: v += m_inv * h * f)
	Preprocess();


	//// TODO:  check and clean up everything that has to do with bilateral constraints...


	data_container->host_data.rhs_data.resize(number_of_constraints);
	data_container->host_data.diag.resize(number_of_constraints);

	data_container->host_data.gamma_data.resize((number_of_constraints));

#pragma omp parallel for
	for (int i = 0; i < number_of_constraints; i++) {
		data_container->host_data.gamma_data[i] = 0;
	}

	bilateral.Setup(data_container);

	solver.current_iteration = 0;
	solver.total_iteration = 0;
	solver.maxd_hist.clear();
	solver.maxdeltalambda_hist.clear();
	solver.iter_hist.clear();

	solver.SetMaxIterations(max_iteration);
	solver.SetTolerance(tolerance);

	//solver.SetComplianceAlpha(alpha);
	solver.SetContactRecoverySpeed(contact_recovery_speed);
	solver.lcp_omega_bilateral = lcp_omega_bilateral;
	//solver.rigid_rigid = &rigid_rigid;
	solver.bilateral = &bilateral;
	//solver.lcp_omega_contact = lcp_omega_contact;
	solver.do_stab = do_stab;
	solver.collision_inside = collision_inside;
	solver.Initial(step, data_container);

	bilateral.ComputeJacobians();
	bilateral.ComputeRHS();

	if (max_iter_bilateral > 0) {
		custom_vector<real> rhs_bilateral(data_container->number_of_bilaterals);
		thrust::copy_n(data_container->host_data.rhs_data.begin(), data_container->number_of_bilaterals, rhs_bilateral.begin());
		solver.SolveStab(data_container->host_data.gamma_bilateral, rhs_bilateral, max_iter_bilateral);
	}

	thrust::copy_n(data_container->host_data.gamma_bilateral.begin(), data_container->number_of_bilaterals, data_container->host_data.gamma_data.begin());
}
=======
}
>>>>>>> 120f41de
<|MERGE_RESOLUTION|>--- conflicted
+++ resolved
@@ -76,644 +76,4 @@
 	host_addForces(data_container->host_data.active_data.data(), data_container->host_data.mass_data.data(), data_container->host_data.inr_data.data(), data_container->host_data.frc_data.data(),
 			data_container->host_data.trq_data.data(), data_container->host_data.vel_data.data(), data_container->host_data.omg_data.data());
 #endif
-<<<<<<< HEAD
-}
-
-void ChLcpSolverParallelDVI::RunTimeStep(real step) {
-	step_size = step;
-	data_container->step_size = step;
-
-	number_of_constraints = data_container->number_of_rigid_rigid * 6 + data_container->number_of_bilaterals;
-	number_of_bilaterals = 0;     ///data_container->number_of_bilaterals;
-	number_of_objects = data_container->number_of_rigid;
-	//cout << number_of_constraints << " " << number_of_contacts << " " << number_of_bilaterals << " " << number_of_objects << endl;
-
-	Preprocess();
-
-	data_container->host_data.rhs_data.resize(number_of_constraints);
-	data_container->host_data.diag.resize(number_of_constraints);
-
-	//bilateral.Diag();
-
-	data_container->host_data.gamma_data.resize((number_of_constraints));
-
-#pragma omp parallel for
-	for (int i = 0; i < number_of_constraints; i++) {
-		data_container->host_data.gamma_data[i] = 0;
-	}
-	if (warm_start) {
-		RunWarmStartPreprocess();
-	}
-
-	rigid_rigid.Setup(data_container);
-	bilateral.Setup(data_container);
-
-	solver.current_iteration = 0;
-	solver.total_iteration = 0;
-	solver.maxd_hist.clear();
-	solver.maxdeltalambda_hist.clear();
-	solver.iter_hist.clear();
-
-	solver.SetMaxIterations(max_iteration);
-	solver.SetTolerance(tolerance);
-
-	solver.SetComplianceAlpha(alpha);
-	solver.SetContactRecoverySpeed(contact_recovery_speed);
-	solver.lcp_omega_bilateral = lcp_omega_bilateral;
-	solver.rigid_rigid = &rigid_rigid;
-	solver.bilateral = &bilateral;
-	solver.lcp_omega_contact = lcp_omega_contact;
-	solver.do_stab = do_stab;
-	solver.collision_inside = collision_inside;
-	solver.Initial(step, data_container);
-
-	if (collision_inside) {
-		data_container->host_data.vel_new_data = data_container->host_data.vel_data;
-		data_container->host_data.omg_new_data = data_container->host_data.omg_data;
-
-		data_container->host_data.pos_new_data = data_container->host_data.pos_data;
-		data_container->host_data.rot_new_data = data_container->host_data.rot_data;
-	}
-
-	//solve initial
-	//solver.SetComplianceParameters(.2, 1e-3, 1e-3);
-	//rigid_rigid.solve_sliding = true;
-	data_container->system_timer.start("jacobians");
-	rigid_rigid.ComputeJacobians();
-	//rigid_rigid.ComputeRHS();
-	bilateral.ComputeJacobians();
-	data_container->system_timer.stop("jacobians");
-
-	data_container->system_timer.start("rhs");
-	bilateral.ComputeRHS();
-	data_container->system_timer.stop("rhs");
-
-	data_container->system_timer.start("stab");
-	if (max_iter_bilateral > 0) {
-		custom_vector<real> rhs_bilateral(data_container->number_of_bilaterals);
-		thrust::copy_n(data_container->host_data.rhs_data.begin() + data_container->number_of_rigid_rigid * 6, data_container->number_of_bilaterals, rhs_bilateral.begin());
-		//thrust::copy_n(data_container->host_data.gamma_data.begin() + data_container->number_of_rigid_rigid * 6, data_container->number_of_bilaterals, data_container->host_data.gamma_bilateral.begin());
-		solver.SolveStab(data_container->host_data.gamma_bilateral, rhs_bilateral, max_iter_bilateral);
-
-	}
-	data_container->system_timer.stop("stab");
-	thrust::copy_n(data_container->host_data.gamma_bilateral.begin(), data_container->number_of_bilaterals, data_container->host_data.gamma_data.begin() + data_container->number_of_rigid_rigid * 6);
-
-	//cout<<"Solve normal"<<endl;
-	//solve normal
-	if (max_iter_normal > 0) {
-		solver.SetMaxIterations(max_iter_normal);
-		solver.SetComplianceAlpha(alpha);
-		rigid_rigid.solve_sliding = false;
-		rigid_rigid.solve_spinning = false;
-		data_container->system_timer.start("rhs");
-		rigid_rigid.ComputeRHS();
-		data_container->system_timer.stop("rhs");
-		data_container->system_timer.start("solve");
-		solver.Solve(solver_type);
-		data_container->system_timer.stop("solve");
-	}
-	//cout<<"Solve sliding"<<endl;
-	//solve full
-	if (max_iter_sliding > 0) {
-		solver.SetMaxIterations(max_iter_sliding);
-		rigid_rigid.solve_sliding = true;
-		rigid_rigid.solve_spinning = false;
-		data_container->system_timer.start("rhs");
-		rigid_rigid.ComputeRHS();
-		data_container->system_timer.stop("rhs");
-		data_container->system_timer.start("solve");
-		solver.Solve(solver_type);
-		data_container->system_timer.stop("solve");
-	}
-	if (max_iter_spinning > 0) {
-		//cout<<"Solve Full"<<endl;
-		solver.SetMaxIterations(max_iter_spinning);
-		rigid_rigid.solve_sliding = true;
-		rigid_rigid.solve_spinning = true;
-		data_container->system_timer.start("rhs");
-		rigid_rigid.ComputeRHS();
-		data_container->system_timer.stop("rhs");
-		data_container->system_timer.start("solve");
-		solver.Solve(solver_type);
-		data_container->system_timer.stop("solve");
-	}
-
-	thrust::copy_n(data_container->host_data.gamma_data.begin() + data_container->number_of_rigid_rigid * 6, data_container->number_of_bilaterals, data_container->host_data.gamma_bilateral.begin());
-	for (int i = 0; i < data_container->number_of_bilaterals; i++) {
-		data_container->host_data.gamma_bilateral[i] *= .5;
-	}
-
-//	if (max_iter_bilateral > 0) {
-//		thrust::copy_n(data_container->host_data.rhs_data.begin() + data_container->number_of_rigid_rigid * 6, data_container->number_of_bilaterals, rhs_bilateral.begin());
-//		thrust::copy_n(data_container->host_data.gamma_data.begin() + data_container->number_of_rigid_rigid * 6, data_container->number_of_bilaterals,
-//				data_container->host_data.gamma_bilateral.begin());
-//		solver.SolveStab(data_container->host_data.gamma_bilateral, rhs_bilateral, max_iter_bilateral);
-//		thrust::copy_n(data_container->host_data.gamma_bilateral.begin(), data_container->number_of_bilaterals,
-//				data_container->host_data.gamma_data.begin() + data_container->number_of_rigid_rigid * 6);
-//	}
-	solver.ComputeImpulses();
-
-	tot_iterations = solver.GetIteration();
-	residual = solver.GetResidual();
-	//data_container->host_data.old_gamma_data = data_container->host_data.gamma_data;
-	//rhs = data_container->host_data.rhs_data;
-	//lambda = data_container->host_data.gam_data;
-
-	for (int i = 0; i < solver.iter_hist.size(); i++) {
-		AtIterationEnd(solver.maxd_hist[i], solver.maxdeltalambda_hist[i], solver.iter_hist[i]);
-	}
-	//if (warm_start) {
-	//RunWarmStartPostProcess();
-	//}
-
-#ifdef PRINT_DEBUG_GPU
-	cout << "Solve Done: "<<residual << endl;
-#endif
-	//ChIntegratorGPU integrator;
-	//integrator.IntegrateSemiImplicit(step, data_container->gpu_data);
-}
-
-void ChLcpSolverParallelDVI::RunWarmStartPostProcess() {
-	if (data_container->number_of_rigid_rigid == 0) {
-		return;
-	}
-
-	num_bins_per_axis = I3(20, 40, 20);
-	int l = num_bins_per_axis.x;
-	int h = num_bins_per_axis.y;
-	int w = num_bins_per_axis.z;
-	uint N = data_container->number_of_rigid_rigid;
-
-	thrust::host_vector<real3> points(N);
-	thrust::host_vector<uint> counter((l + 1) * (w + 1) * (h + 1), 0);
-
-	data_container->host_data.bin_number.resize((l + 1) * (w + 1) * (h + 1));
-	thrust::fill(data_container->host_data.bin_number.begin(), data_container->host_data.bin_number.end(), 0);
-
-	points = (data_container->host_data.cpta_rigid_rigid + data_container->host_data.cptb_rigid_rigid);
-	points = .5 * points;
-
-	real3 max_point = R3(-FLT_MAX);
-	real3 min_point = R3(FLT_MAX);
-	real3 origin;
-
-	for (int i = 0; i < N; i++) {
-		max_point.x = max(points[i].x, max_point.x);
-		max_point.y = max(points[i].y, max_point.y);
-		max_point.z = max(points[i].z, max_point.z);
-
-		min_point.x = min(points[i].x, min_point.x);
-		min_point.y = min(points[i].y, min_point.y);
-		min_point.z = min(points[i].z, min_point.z);
-	}
-
-	origin = min_point;
-	real3 bin_size_vec = (fabs(max_point - origin));
-	bin_size_vec.x = bin_size_vec.x / real(l);
-	bin_size_vec.y = bin_size_vec.y / real(h);
-	bin_size_vec.z = bin_size_vec.z / real(w);
-
-	for (int i = 0; i < N; i++) {
-		points[i] = points[i] - origin;
-
-		int3 temp;
-		temp.x = floor(points[i].x / bin_size_vec.x);
-		temp.y = floor(points[i].y / bin_size_vec.y);
-		temp.z = floor(points[i].z / bin_size_vec.z);
-		data_container->host_data.bin_number[temp.x + temp.y * w + temp.z * w * h] += data_container->host_data.gamma_data[i];
-		counter[temp.x + temp.y * w + temp.z * w * h]++;
-	}
-	for (int i = 0; i < counter.size(); i++) {
-		if (counter[i] > 0) {
-			data_container->host_data.bin_number[i] = data_container->host_data.bin_number[i] / counter[i];
-		}
-	}
-}
-
-void ChLcpSolverParallelDVI::RunWarmStartPreprocess() {
-	if (data_container->number_of_rigid_rigid == 0) {
-		return;
-	}
-
-	if (data_container->host_data.old_pair_rigid_rigid.size() != 0) {
-
-//		cout << "SORTEDN: " << thrust::is_sorted(data_container->host_data.pair_rigid_rigid.begin(), data_container->host_data.pair_rigid_rigid.end())<<endl;
-//		cout << "SORTEDO: " << thrust::is_sorted(data_container->host_data.old_pair_rigid_rigid.begin(), data_container->host_data.old_pair_rigid_rigid.end())<<endl;
-//		return;
-
-		thrust::host_vector<long long> res1(data_container->host_data.pair_rigid_rigid.size());
-
-		uint numP = thrust::set_intersection(thrust::omp::par, data_container->host_data.pair_rigid_rigid.begin(), data_container->host_data.pair_rigid_rigid.end(),
-				data_container->host_data.old_pair_rigid_rigid.begin(), data_container->host_data.old_pair_rigid_rigid.end(), res1.begin()) - res1.begin();     //list of persistent contacts
-
-		if (numP > 0) {
-			res1.resize(numP);
-			thrust::host_vector<uint> temporaryA(numP);
-			thrust::host_vector<uint> temporaryB(numP);
-
-			thrust::lower_bound(thrust::omp::par, data_container->host_data.old_pair_rigid_rigid.begin(), data_container->host_data.old_pair_rigid_rigid.end(), res1.begin(), res1.end(),
-					temporaryA.begin());     //return index of common new contact
-			thrust::lower_bound(thrust::omp::par, data_container->host_data.pair_rigid_rigid.begin(), data_container->host_data.pair_rigid_rigid.end(), res1.begin(), res1.end(), temporaryB.begin());     //return index of common new contact
-
-			uint number_of_rigid_rigid = data_container->number_of_rigid_rigid;
-			uint old_number_of_rigid_rigid = data_container->old_number_of_rigid_rigid;
-#pragma omp parallel for
-			for (int i = 0; i < numP; i++) {
-
-				M33 contact_plane_old;
-
-				{
-					real3 U = data_container->host_data.old_norm_rigid_rigid[temporaryA[i]];
-
-					if (U == R3(0, 0, 0)) {
-						U = R3(1, 0, 0);
-					} else {
-						U = normalize(U);
-					}
-					U = normalize(U);
-					real3 W = cross(U, R3(0, 1, 0));
-					real mzlen = length(W);
-
-					if (mzlen < 0.0001) {     // was near singularity? change singularity reference vector!
-						real3 mVsingular = R3(0, 1, 0);
-						if (mVsingular.x < 0.9) {
-							mVsingular = R3(0, 0, 1);
-						}
-						if (mVsingular.y < 0.9) {
-							mVsingular = R3(0, 1, 0);
-						}
-						if (mVsingular.z < 0.9) {
-							mVsingular = R3(1, 0, 0);
-						}
-
-						W = cross(U, mVsingular);
-						mzlen = length(W);
-					}
-					W = W * 1.0 / mzlen;
-					real3 V = cross(W, U);
-
-					contact_plane_old.U = U;
-					contact_plane_old.V = V;
-					contact_plane_old.W = W;
-				}
-
-				real3 old_gamma = R3(0), old_gamma_spinning = R3(0);
-				old_gamma.x = data_container->host_data.old_gamma_data[temporaryA[i] + old_number_of_rigid_rigid * 0];
-				old_gamma.y = data_container->host_data.old_gamma_data[temporaryA[i] + old_number_of_rigid_rigid * 1];
-				old_gamma.z = data_container->host_data.old_gamma_data[temporaryA[i] + old_number_of_rigid_rigid * 2];
-
-				old_gamma_spinning.x = data_container->host_data.old_gamma_data[temporaryA[i] + old_number_of_rigid_rigid * 3];
-				old_gamma_spinning.y = data_container->host_data.old_gamma_data[temporaryA[i] + old_number_of_rigid_rigid * 4];
-				old_gamma_spinning.z = data_container->host_data.old_gamma_data[temporaryA[i] + old_number_of_rigid_rigid * 5];
-
-				real3 global_gamma = MatMult(contact_plane_old, old_gamma);
-				real3 global_gamma_spin = MatMult(contact_plane_old, old_gamma_spinning);
-
-				M33 contact_plane_new;
-
-				{
-					real3 U = data_container->host_data.norm_rigid_rigid[temporaryB[i]];
-
-					if (U == R3(0, 0, 0)) {
-						U = R3(1, 0, 0);
-					} else {
-						U = normalize(U);
-					}
-					U = normalize(U);
-					real3 W = cross(U, R3(0, 1, 0));
-					real mzlen = length(W);
-
-					if (mzlen < 0.0001) {     // was near singularity? change singularity reference vector!
-						real3 mVsingular = R3(0, 1, 0);
-						if (mVsingular.x < 0.9) {
-							mVsingular = R3(0, 0, 1);
-						}
-						if (mVsingular.y < 0.9) {
-							mVsingular = R3(0, 1, 0);
-						}
-						if (mVsingular.z < 0.9) {
-							mVsingular = R3(1, 0, 0);
-						}
-
-						W = cross(U, mVsingular);
-						mzlen = length(W);
-					}
-					W = W * 1.0 / mzlen;
-					real3 V = cross(W, U);
-
-					contact_plane_new.U = U;
-					contact_plane_new.V = V;
-					contact_plane_new.W = W;
-				}
-				real3 new_gamma = MatTMult(contact_plane_new, global_gamma);
-				real3 new_gamma_spin = MatTMult(contact_plane_new, global_gamma_spin);
-
-				data_container->host_data.gamma_data[temporaryB[i] + number_of_rigid_rigid * 0] = new_gamma.x * .4;
-				data_container->host_data.gamma_data[temporaryB[i] + number_of_rigid_rigid * 1] = new_gamma.y * .4;
-				data_container->host_data.gamma_data[temporaryB[i] + number_of_rigid_rigid * 2] = new_gamma.z * .4;
-
-				data_container->host_data.gamma_data[temporaryB[i] + number_of_rigid_rigid * 3] = new_gamma_spin.x * .4;
-				data_container->host_data.gamma_data[temporaryB[i] + number_of_rigid_rigid * 4] = new_gamma_spin.y * .4;
-				data_container->host_data.gamma_data[temporaryB[i] + number_of_rigid_rigid * 5] = new_gamma_spin.z * .4;
-
-			}
-		}
-	}
-
-//
-//	num_bins_per_axis = I3(20,40,20);
-//	int l = num_bins_per_axis.x;
-//	int h = num_bins_per_axis.y;
-//	int w = num_bins_per_axis.z;
-//	uint N = data_container->number_of_rigid_rigid;
-//
-//	thrust::host_vector<real3> points(N);
-//
-//	points = (data_container->host_data.cpta_rigid_rigid + data_container->host_data.cptb_rigid_rigid);
-//	points = .5 * points;
-//
-//	real3 max_point = R3(-FLT_MAX);
-//	real3 min_point = R3(FLT_MAX);
-//
-//	for (int i = 0; i < N; i++) {
-//		max_point.x = max(points[i].x, max_point.x);
-//		max_point.y = max(points[i].y, max_point.y);
-//		max_point.z = max(points[i].z, max_point.z);
-//
-//		min_point.x = min(points[i].x, min_point.x);
-//		min_point.y = min(points[i].y, min_point.y);
-//		min_point.z = min(points[i].z, min_point.z);
-//	}
-//
-//	origin = min_point;
-//	bin_size_vec = (fabs(max_point - origin));
-//	bin_size_vec.x = bin_size_vec.x / real(l);
-//	bin_size_vec.y = bin_size_vec.y / real(h);
-//	bin_size_vec.z = bin_size_vec.z / real(w);
-//
-//	for (int i = 0; i < N; i++) {
-//		points[i] = points[i] - origin;
-//
-//		int3 temp;
-//		temp.x = floor(points[i].x / bin_size_vec.x);
-//		temp.y = floor(points[i].y / bin_size_vec.y);
-//		temp.z = floor(points[i].z / bin_size_vec.z);
-//		data_container->host_data.gamma_data[i] = data_container->host_data.bin_number[temp.x + temp.y * w + temp.z * w * h];
-//
-//	}
-
-}
-
-
-//// TODO:  For now, this is hard-coded for Hunt-Crossley with Simple Sliding Friction.
-__host__ __device__ 
-void function_CalcContactForces(
-	int& index,
-	real& dT,
-	real3* pos,
-	real4* rot,
-	real3* vel,
-	real3* omg,
-	real2* elastic_moduli,
-	real* mu,
-	real* alpha,
-	real* cr,
-	long long* pairs,
-	real3* pt1,
-	real3* pt2,
-	real3* normal,
-	real* depth,
-	int* body_id,
-	real3* body_force,
-	real3* body_torque)
-{
-	// Identify the two bodies in contact
-	int2 pair = I2(int(pairs[index] >> 32), int(pairs[index] & 0xffffffff));
-	int body1 = pair.x;
-	int body2 = pair.y;
-
-	// If the two contact shapes are actually separated, set zero forces and torques
-	if (depth[index] >= 0) {
-		body_id[2*index] = pair.x;
-		body_id[2*index+1] = pair.y;
-		body_force[2*index] = ZERO_VECTOR;
-		body_force[2*index+1] = ZERO_VECTOR;
-		body_torque[2*index] = ZERO_VECTOR;
-		body_torque[2*index+1] = ZERO_VECTOR;
-
-		return;
-	}
-
-	// Kinematic information
-	// ---------------------
-
-	// Express contact point locations in local frames
-	M33 rotmat1 = AMat(rot[body1]);
-	real3 pt1_loc = pos[body1] + MatTMult(rotmat1, pt1[index]);
-
-	M33 rotmat2 = AMat(rot[body2]);
-	real3 pt2_loc = pos[body2] + MatTMult(rotmat2, pt2[index]);
-
-	// Calculate relative velocity (in global frame)
-	real3 vel1 = vel[body1] + cross(omg[body1], pt1[index]);   //// TODO: check this
-	real3 vel2 = vel[body2] + cross(omg[body2], pt2[index]);   //// TODO: check this
-	real3 relvel = vel2 - vel1;
-	real  relvel_n_mag = dot(relvel, normal[index]);
-	real3 relvel_n = relvel_n_mag * normal[index];
-	real3 relvel_t = relvel - relvel_n;
-	real  relvel_t_mag = length(relvel_t);
-
-	// Calculate composite material properties
-	// ---------------------------------------
-
-	// Effective contact radius
-	//// TODO:  I cannot get this with current collision system!!!
-	real R_eff = 1;
-
-	real Y1 = elastic_moduli[body1].x;
-	real Y2 = elastic_moduli[body2].x;
-	real nu1 = elastic_moduli[body1].y;
-	real nu2 = elastic_moduli[body2].y;
-	real inv_E = (1 - nu1 * nu1) / Y1 + (1 - nu2 * nu2) / Y2;
-	real inv_G = 2 * (2 + nu1) * (1 - nu1) / Y1 + 2 * (2 + nu2) * (1 - nu2) / Y2;
-
-	real E_eff = 1 / inv_E;
-	real G_eff = 1 / inv_G;
-
-	real mu_eff = min(mu[body1], mu[body2]);
-	//real cr_eff = (cr[body1] + cr[body2]) / 2;
-	real alpha_eff = (alpha[body1] + alpha[body2]) / 2;
-
-	// Contact force
-	// -------------
-
-	// Normal force: Hunt-Crossley
-	real delta = -depth[index];
-	real kn = (4.0 / 3) * E_eff * sqrt(R_eff);
-	real forceN_elastic = kn * delta * sqrt(delta);
-	real forceN_dissipation = 1.5 * alpha_eff * forceN_elastic * relvel_n_mag;
-	real forceN = forceN_elastic - forceN_dissipation;
-
-	real3 force = forceN * normal[index];
-
-	// Tangential force: Simple Coulomb Sliding
-	if (relvel_t_mag > 1e-4) {
-		real forceT = mu_eff * abs(forceN);
-	
-		force -= (forceT / relvel_t_mag) * relvel_t;
-	}
-
-	// Body forces & torques
-	// ---------------------
-
-	// Convert force into the local body frames and calculate induced torques
-	real3 force1_loc = MatTMult(rotmat1, force);
-	real3 force2_loc = MatTMult(rotmat2, force);
-	real3 torque1 = cross(pt1_loc, -force1_loc);
-	real3 torque2 = cross(pt2_loc,  force2_loc);
-
-	// Store body forces and torques
-	body_id[2*index] = body1;
-	body_id[2*index+1] = body2;
-	body_force[2*index] = -force;
-	body_force[2*index+1] = force;
-	body_torque[2*index] = torque1;
-	body_torque[2*index+1] = torque2;
-}
-
-void ChLcpSolverParallelDEM::host_CalcContactForces(int* body_id, real3* body_force, real3* body_torque)
-{
-#pragma omp parallel for
-	for (int index = 0; index < data_container->number_of_rigid_rigid; index++) {
-		function_CalcContactForces(
-			index,
-			step_size,
-			data_container->host_data.pos_data.data(),
-			data_container->host_data.rot_data.data(),
-			data_container->host_data.vel_data.data(),
-			data_container->host_data.omg_data.data(),
-			data_container->host_data.elastic_moduli.data(),
-			data_container->host_data.mu.data(),
-			data_container->host_data.alpha.data(),
-			data_container->host_data.cr.data(),
-			data_container->host_data.pair_rigid_rigid.data(),
-			data_container->host_data.cpta_rigid_rigid.data(),
-			data_container->host_data.cptb_rigid_rigid.data(),
-			data_container->host_data.norm_rigid_rigid.data(),
-			data_container->host_data.dpth_rigid_rigid.data(),
-			body_id,
-			body_force,
-			body_torque);
-	}
-}
-
-void ChLcpSolverParallelDEM::host_AddContactForces(uint ct_body_count, int* ct_body_id, real3* ct_body_force, real3* ct_body_torque)
-{
-#pragma omp parallel for
-	for (int index = 0; index < ct_body_count; index++) {
-		data_container->host_data.frc_data[ct_body_id[index]] += step_size * ct_body_force[index];
-		data_container->host_data.trq_data[ct_body_id[index]] += step_size * ct_body_torque[index];
-	}
-}
-
-void ChLcpSolverParallelDEM::ProcessContacts()
-{
-	// Calculate contact forces and torques - per contact basis
-	// --------------------------------------------------------
-	custom_vector<int>   body_id(2 * data_container->number_of_rigid_rigid);
-	custom_vector<real3> body_force(2 * data_container->number_of_rigid_rigid);
-	custom_vector<real3> body_torque(2 * data_container->number_of_rigid_rigid);
-
-	host_CalcContactForces(body_id.data(), body_force.data(), body_torque.data());
-
-	// Calculate contact forces and torques - per body basis
-	// -----------------------------------------------------
-	thrust::sort_by_key(
-		body_id.begin(), body_id.end(),
-		thrust::make_zip_iterator(thrust::make_tuple(body_force.begin(), body_torque.begin())));
-
-	custom_vector<int> ct_body_id(data_container->number_of_rigid);
-	custom_vector<real3> ct_body_force(data_container->number_of_rigid);
-	custom_vector<real3> ct_body_torque(data_container->number_of_rigid);
-
-	// Reduce contact forces from all contacts and count bodies currently involved in contact
-	uint ct_body_count = thrust::reduce_by_key(
-		body_id.begin(),
-		body_id.end(),
-		thrust::make_zip_iterator(thrust::make_tuple(body_force.begin(), body_torque.begin())),
-		ct_body_id.begin(),
-		thrust::make_zip_iterator(thrust::make_tuple(ct_body_force.begin(), ct_body_torque.begin())),
-		thrust::equal_to<int>(),
-		sum_tuples()
-		).first - ct_body_id.begin();
-
-	// Add contact forces and torques to existing forces (impulses)
-	// ------------------------------------------------------------
-	host_AddContactForces(ct_body_count, ct_body_id.data(), ct_body_force.data(), ct_body_torque.data());
-}
-
-void ChLcpSolverParallelDEM::RunTimeStep(real step)
-{
-	step_size = step;
-	data_container->step_size = step;
-
-	number_of_constraints = data_container->number_of_bilaterals;
-	number_of_objects = data_container->number_of_rigid;
-
-	// Calculate contact forces (impulses) and append them to the body forces
-	if (data_container->number_of_rigid_rigid)
-		ProcessContacts();
-
-	// Include forces and torques (update derivatives: v += m_inv * h * f)
-	Preprocess();
-
-
-	//// TODO:  check and clean up everything that has to do with bilateral constraints...
-
-
-	data_container->host_data.rhs_data.resize(number_of_constraints);
-	data_container->host_data.diag.resize(number_of_constraints);
-
-	data_container->host_data.gamma_data.resize((number_of_constraints));
-
-#pragma omp parallel for
-	for (int i = 0; i < number_of_constraints; i++) {
-		data_container->host_data.gamma_data[i] = 0;
-	}
-
-	bilateral.Setup(data_container);
-
-	solver.current_iteration = 0;
-	solver.total_iteration = 0;
-	solver.maxd_hist.clear();
-	solver.maxdeltalambda_hist.clear();
-	solver.iter_hist.clear();
-
-	solver.SetMaxIterations(max_iteration);
-	solver.SetTolerance(tolerance);
-
-	//solver.SetComplianceAlpha(alpha);
-	solver.SetContactRecoverySpeed(contact_recovery_speed);
-	solver.lcp_omega_bilateral = lcp_omega_bilateral;
-	//solver.rigid_rigid = &rigid_rigid;
-	solver.bilateral = &bilateral;
-	//solver.lcp_omega_contact = lcp_omega_contact;
-	solver.do_stab = do_stab;
-	solver.collision_inside = collision_inside;
-	solver.Initial(step, data_container);
-
-	bilateral.ComputeJacobians();
-	bilateral.ComputeRHS();
-
-	if (max_iter_bilateral > 0) {
-		custom_vector<real> rhs_bilateral(data_container->number_of_bilaterals);
-		thrust::copy_n(data_container->host_data.rhs_data.begin(), data_container->number_of_bilaterals, rhs_bilateral.begin());
-		solver.SolveStab(data_container->host_data.gamma_bilateral, rhs_bilateral, max_iter_bilateral);
-	}
-
-	thrust::copy_n(data_container->host_data.gamma_bilateral.begin(), data_container->number_of_bilaterals, data_container->host_data.gamma_data.begin());
-}
-=======
-}
->>>>>>> 120f41de
+}