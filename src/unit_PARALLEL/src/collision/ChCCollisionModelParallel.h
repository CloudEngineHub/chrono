#ifndef CHC_MODELGPU_H
#define CHC_MODELGPU_H

//////////////////////////////////////////////////
//
//   ChCCollisionModelGPU.h
//
//   A wrapper to use the GPU collision detection
//
//   HEADER file for CHRONO,
//   Multibody dynamics engine
//
// ------------------------------------------------
//   Copyright:Alessandro Tasora / DeltaKnowledge
//             www.deltaknowledge.com
// ------------------------------------------------
///////////////////////////////////////////////////

#include "ChApiParallel.h"
#include "ChParallelDefines.h"
#include "math/ChParallelMath.h"
#include "collision/ChCCollisionModel.h"

using namespace std;

namespace chrono {
// forward references
class ChBody;

namespace collision {
///  A wrapper to uses GPU collision detection

class ChApiGPU ChCollisionModelParallel: public ChCollisionModel {
public:

	ChCollisionModelParallel();
	virtual ~ChCollisionModelParallel();

	/// Deletes all inserted geometries.
	/// Also, if you begin the definition of a model, AFTER adding
	/// the geometric description, remember to call the ClearModel().
	/// MUST be inherited by child classes! (ex for resetting also BV hierarchies)
	virtual int ClearModel();

	/// Builds the BV hierarchy.
	/// Call this function AFTER adding the geometric description.
	/// MUST be inherited by child classes! (ex for bulding BV hierarchies)
	virtual int BuildModel();

	/// Sets the position and orientation of the collision
	/// model as the rigid body current position.
	virtual void SyncPosition();

	/// Gets the pointer to the client owner ChPhysicsItem.
	virtual ChPhysicsItem *GetPhysicsItem();
	//
	// GEOMETRY DESCRIPTION
	//
	//  The following functions must be called inbetween
	//  the ClearModel() BuildModel() pair.

	/// Add a sphere shape to this model, for collision purposes
	virtual bool AddSphere(double radius, const ChVector<> &pos = ChVector<>());

	/// Add an ellipsoid shape to this model, for collision purposes
	virtual bool AddEllipsoid(double rx, double ry, double rz, const ChVector<> &pos = ChVector<>(), const ChMatrix33<> &rot= ChMatrix33<>(1));

	/// Add a box shape to this model, for collision purposes
	virtual bool AddBox(double hx, double hy, double hz, const ChVector<> &pos = ChVector<>(), const ChMatrix33<> &rot= ChMatrix33<>(1));

	/// Add a triangle shape to this model, for collision purposes
	virtual bool AddTriangle(ChVector<> A, ChVector<> B, ChVector<> C, const ChVector<> &pos = ChVector<>(), const ChMatrix33<> &rot= ChMatrix33<>(1));

	/// Add a cylinder to this model (default axis on Y direction), for collision purposes
	virtual bool AddCylinder(double rx, double ry, double rz, const ChVector<> &pos = ChVector<>(), const ChMatrix33<> &rot= ChMatrix33<>(1));

	/// Add a cone to this model (default axis on Y direction), for collision purposes
	virtual bool AddCone(double rx, double ry, double rz, const ChVector<> &pos = ChVector<>(), const ChMatrix33<> &rot= ChMatrix33<>(1));

	/// Add a capsule to this model (default axis in Y direction), for collision purposes
	virtual bool AddCapsule(double radius, double hlen, const ChVector<> &pos = ChVector<>(), const ChMatrix33<> &rot= ChMatrix33<>(1));

	/// Add a 2d rectangle shape to this model, for collision purposes
	virtual bool AddRectangle(double rx, double ry);
	/// Add a 2d disc to this model, for collision purposes
	virtual bool AddDisc(double rad);
	/// Add a 2d ellipse to this model, for collision purposes
	virtual bool AddEllipse(double rx, double ry);
<<<<<<< HEAD
	/// Add a capsule to this model (default axis in Y direction), for collision purposes
    virtual bool AddCapsule(double              radius,                 ///< capsule radius
                          double              hlen,                   ///< half-length of capsule axis
                          const ChVector<>&   pos = ChVector<>(),     ///< the position of the ellipsoid
                          const ChMatrix33<>& rot = ChMatrix33<>(1)   ///< the matrix defining rotation (orthogonal)
                          );

=======
>>>>>>> 2d016a84
	/// Add a cone to this model, for collision purposes
	virtual bool AddCone(double rad, double h);

	virtual bool AddConvexHull(std::vector<ChVector<double> > &pointlist, const ChVector<>& pos = ChVector<>(), const ChMatrix33<>& rot= ChMatrix33<>(1));

	/// Add a triangle mesh to this model, passing a triangle mesh (do not delete the triangle mesh
	/// until the collision model, because depending on the implementation of inherited ChCollisionModel
	/// classes, maybe the triangle is referenced via a striding interface or just copied)
	/// Note: if possible, in sake of high performance, avoid triangle meshes and prefer simplified
	/// representations as compounds of convex shapes of boxes/spheres/etc.. type.
	virtual bool AddTriangleMesh(const geometry::ChTriangleMesh &trimesh,                ///< the triangle mesh
			bool is_static,              ///< true only if model doesn't move (es.a terrain). May improve performance
			bool is_convex,              ///< true if mesh convex hull is used (only for simple mesh). May improve robustness
			const ChVector<> &pos = ChVector<>(),     ///< displacement respect to COG (optional)
			const ChMatrix33<> &rot= ChMatrix33<>(1)   ///< the rotation of the mesh - matrix must be orthogonal
			);

	/// Add a barrel-like shape to this model (main axis on Y direction), for collision purposes.
	/// The barrel shape is made by lathing an arc of an ellipse around the vertical Y axis.
	/// The center of the ellipse is on Y=0 level, and it is ofsetted by R_offset from
	/// the Y axis in radial direction. The two radii of the ellipse are R_vert (for the
	/// vertical direction, i.e. the axis parellel to Y) and R_hor (for the axis that
	/// is perpendicular to Y). Also, the solid is clamped with two discs on the top and
	/// the bottom, at levels Y_low and Y_high.
	virtual bool AddBarrel(double Y_low, double Y_high, double R_vert, double R_hor, double R_offset, const ChVector<>& pos = ChVector<>(), const ChMatrix33<>& rot= ChMatrix33<>(1));

	/// Add all shapes already contained in another model.
	/// Thank to the adoption of shared pointers, underlying shapes are
	/// shared (not copied) among the models; this will save memory when you must
	/// simulate thousands of objects with the same collision shape.
	/// The 'another' model must be of ChModelBullet subclass.
	virtual bool AddCopyOfAnotherModel(ChCollisionModel *another);

	///returns the axis aligned bounding box for this collision model
	virtual void GetAABB(ChVector<> &bbmin, ChVector<> &bbmax) const;
	/// Set the collision family for this object
	virtual void SetFamily(int mfamily);
	/// Get the collision family for this object
	virtual int GetFamily();

	/// Set the collision family mask for families to not collide with
	virtual void SetFamilyMaskNoCollisionWithFamily(int mfamily);
	/// Set the collision family mask for families to collide with
	virtual void SetFamilyMaskDoCollisionWithFamily(int mfamily);
	/// Check if the model collides with a family
	virtual bool GetFamilyMaskDoesCollisionWithFamily(int mfamily);
	/// Return a pointer to the body
	ChBody *GetBody() const {
		return mbody;
	}

	/// Get the number of objects in this model
	int GetNObjects() {
		return nObjects;
	}
	///Get family to not collide with
	int GetNoCollFamily();

	float getVolume();

	struct bData {
		real3 A;
		real3 B;
		real3 C;
		real4 R;
		int type;
	};

	vector<bData> mData;

protected:

	real3 inertia;
	unsigned int nObjects;
	int colFam, noCollWith;
	float total_volume;
};

} // END_OF_NAMESPACE____
} // END_OF_NAMESPACE____
#endif
<|MERGE_RESOLUTION|>--- conflicted
+++ resolved
@@ -86,16 +86,6 @@
 	virtual bool AddDisc(double rad);
 	/// Add a 2d ellipse to this model, for collision purposes
 	virtual bool AddEllipse(double rx, double ry);
-<<<<<<< HEAD
-	/// Add a capsule to this model (default axis in Y direction), for collision purposes
-    virtual bool AddCapsule(double              radius,                 ///< capsule radius
-                          double              hlen,                   ///< half-length of capsule axis
-                          const ChVector<>&   pos = ChVector<>(),     ///< the position of the ellipsoid
-                          const ChMatrix33<>& rot = ChMatrix33<>(1)   ///< the matrix defining rotation (orthogonal)
-                          );
-
-=======
->>>>>>> 2d016a84
 	/// Add a cone to this model, for collision purposes
 	virtual bool AddCone(double rad, double h);
 
