--- conflicted
+++ resolved
@@ -146,24 +146,25 @@
         bool visualization = true                     ///< [in] enable/disable construction of visualization assets
     );
 
-    /// <summary>
-    /// Add a terrain patch drawn from a vector of vectors - refined using the LEPP method
-    /// For each Chvector, x and y represent grid elements and the z value is the height
-    std::shared_ptr<Patch> AddPatch(
-        std::shared_ptr<ChMaterialSurface> material,          ///< [in] contact material
-        const ChCoordsys<>& position,                         ///< [in] patch location and orientation
-        const std::vector<ChVector<double>>& point_cloud,     ///< [in] Vector of x,y grid and z is height data. A point cloud of height vectors
-        double length,                                        ///< [in] patch length (m)
-        double width,                                         ///< [in] patch width (m)
-        int unrefined_resolution,                             ///< [in] the starting resolution of the alternating triangle mesh. Usually 10% to 25% of the heightmap resolution produces good results
-        int heightmap_resolution,                             ///< [in] resolution of the heightmap to filter the point cloud. Can be mnanipulated to sharpen or blur the map
-        int max_refinements = 5,                              ///< [in] maximum triangle edge length for use in edge refinement method
-        double refine_angle_limit = 30,                       ///< [in] Normal threshold angle in degrees to determine when refinement of triangle stops
-        double smoothing_factor = 0.25,                       ///< [in] Smoothing degree from 0.0 (min) to 1.0 (max). Taubin smoothing.
-        double max_edge_length = 1.0,                         ///< [in] Maximum edge length in Refine Mesh Edges LEPP method
-        double sweep_sphere_radius = 0.001,                   ///< [in] radius of sweep sphere
-        bool visualization = true                             ///< [in] enable/disable construction of visualisation assets
-    );
+    /// Add a terrain patch drawn from a vector of vectors - refined using the LEPP method.
+    /// For each Chvector, x and y represent grid elements and the z value is the height.
+    /// Usually, 10% to 25% of the heightmap resolution for unrefined_resolution produces good results.
+    std::shared_ptr<Patch> AddPatch(
+        std::shared_ptr<ChContactMaterial> material,  ///< [in] contact material
+        const ChCoordsys<>& position,                 ///< [in] patch location and orientation
+        const std::vector<ChVector3d>& point_cloud,   ///< [in] point cloud of height vectors
+        double length,                                ///< [in] patch length (m)
+        double width,                                 ///< [in] patch width (m)
+        int unrefined_resolution,                     ///< [in] the starting resolution of the alternating triangle mesh
+        int heightmap_resolution,                     ///< [in] resolution of the heightmap to filter the point cloud
+        int max_refinements = 5,                      ///< [in] maximum triangle edge length for use in edge refinement
+        double refine_angle_limit = 30,               ///< [in] Normal threshold angle for refinement stop (degrees)
+        double smoothing_factor = 0.25,               ///< [in] Taubin smoothing degree [0,1]
+        double max_edge_length = 1.0,                 ///< [in] Maximum edge length in Refine Mesh Edges LEPP method
+        double sweep_sphere_radius = 0.001,           ///< [in] radius of sweep sphere
+        bool visualization = true                     ///< [in] enable/disable construction of visualisation assets
+    );
+
     /// Initialize all defined terrain patches.
     void Initialize();
 
@@ -230,21 +231,13 @@
   private:
     /// Patch represented as a box domain.
     struct CH_VEHICLE_API BoxPatch : public Patch {
-<<<<<<< HEAD
-        ChVector3d m_location;  ///< center of top surface
-        ChVector3d m_normal;    ///< outward normal of the top surface
-        double m_hlength;       ///< patch half-length
-        double m_hwidth;        ///< patch half-width
-        double m_hthickness;    ///< patch half-thickness
-=======
-        ChVector<> m_location;      ///< center of top surface
-        ChVector<> m_normal;        ///< outward normal of the top surface
+        ChVector3d m_location;      ///< center of top surface
+        ChVector3d m_normal;        ///< outward normal of the top surface
         double m_hlength;           ///< patch half-length
         double m_hwidth;            ///< patch half-width
         double m_hthickness;        ///< patch half-thickness
-        ChVector<> m_visual_offset; ///< visual offset for alignment in different world orientations
-        ChVector<> m_dim;           ///< dimensions to cache for visual box
->>>>>>> c3c35ed8
+        ChVector3d m_visual_offset; ///< visual offset for alignment in different world orientations
+        ChVector3d m_dim;           ///< dimensions to cache for visual box
         virtual void Initialize() override;
         virtual bool FindPoint(const ChVector3d& loc, double& height, ChVector3d& normal) const override;
     };
