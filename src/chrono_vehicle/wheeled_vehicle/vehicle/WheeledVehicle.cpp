// =============================================================================
// PROJECT CHRONO - http://projectchrono.org
//
// Copyright (c) 2014 projectchrono.org
// All rights reserved.
//
// Use of this source code is governed by a BSD-style license that can be found
// in the LICENSE file at the top level of the distribution and at
// http://projectchrono.org/license-chrono.txt.
//
// =============================================================================
// Authors: Radu Serban
// =============================================================================
//
// Wheeled vehicle model constructed from a JSON specification file
//
// =============================================================================

#include <cstdio>

#include "chrono/assets/ChSphereShape.h"
#include "chrono/assets/ChCylinderShape.h"
#include "chrono/assets/ChTriangleMeshShape.h"
#include "chrono/assets/ChTexture.h"
#include "chrono/assets/ChColorAsset.h"
#include "chrono/physics/ChGlobal.h"

#include "chrono_vehicle/wheeled_vehicle/vehicle/WheeledVehicle.h"

#include "chrono_vehicle/chassis/RigidChassis.h"

#include "chrono_vehicle/wheeled_vehicle/suspension/DoubleWishbone.h"
#include "chrono_vehicle/wheeled_vehicle/suspension/DoubleWishboneReduced.h"
#include "chrono_vehicle/wheeled_vehicle/suspension/SolidAxle.h"
#include "chrono_vehicle/wheeled_vehicle/suspension/MultiLink.h"
#include "chrono_vehicle/wheeled_vehicle/suspension/MacPhersonStrut.h"
#include "chrono_vehicle/wheeled_vehicle/suspension/SemiTrailingArm.h"
#include "chrono_vehicle/wheeled_vehicle/suspension/ThreeLinkIRS.h"

#include "chrono_vehicle/wheeled_vehicle/antirollbar/AntirollBarRSD.h"

#include "chrono_vehicle/wheeled_vehicle/steering/PitmanArm.h"
#include "chrono_vehicle/wheeled_vehicle/steering/RackPinion.h"

#include "chrono_vehicle/wheeled_vehicle/driveline/ShaftsDriveline2WD.h"
#include "chrono_vehicle/wheeled_vehicle/driveline/ShaftsDriveline4WD.h"
#include "chrono_vehicle/wheeled_vehicle/driveline/SimpleDriveline.h"
#include "chrono_vehicle/wheeled_vehicle/wheel/Wheel.h"
#include "chrono_vehicle/wheeled_vehicle/brake/BrakeSimple.h"

#include "chrono_vehicle/ChVehicleModelData.h"

#include "chrono_vehicle/utils/ChUtilsJSON.h"

#include "chrono_thirdparty/rapidjson/document.h"
#include "chrono_thirdparty/rapidjson/filereadstream.h"

using namespace rapidjson;

namespace chrono {
namespace vehicle {

// -----------------------------------------------------------------------------
// -----------------------------------------------------------------------------
void WheeledVehicle::LoadChassis(const std::string& filename, int output) {
    FILE* fp = fopen(filename.c_str(), "r");

    char readBuffer[65536];
    FileReadStream is(fp, readBuffer, sizeof(readBuffer));

    fclose(fp);

    Document d;
    d.ParseStream<ParseFlag::kParseCommentsFlag>(is);

    // Check that the given file is a chassis specification file.
    assert(d.HasMember("Type"));
    std::string type = d["Type"].GetString();
    assert(type.compare("Chassis") == 0);

    // Extract the chassis type.
    assert(d.HasMember("Template"));
    std::string subtype = d["Template"].GetString();

    // Create the steering using the appropriate template.
    if (subtype.compare("RigidChassis") == 0) {
        m_chassis = std::make_shared<RigidChassis>(d);
    }

    // A non-zero value of 'output' indicates overwriting the subsystem's flag
    if (output != 0) {
        m_chassis->SetOutput(output == +1);
    }

    GetLog() << "  Loaded JSON: " << filename.c_str() << "\n";
}

// -----------------------------------------------------------------------------
// -----------------------------------------------------------------------------
void WheeledVehicle::LoadSteering(const std::string& filename, int which, int output) {
    FILE* fp = fopen(filename.c_str(), "r");

    char readBuffer[65536];
    FileReadStream is(fp, readBuffer, sizeof(readBuffer));

    fclose(fp);

    Document d;
    d.ParseStream<ParseFlag::kParseCommentsFlag>(is);

    // Check that the given file is a steering specification file.
    assert(d.HasMember("Type"));
    std::string type = d["Type"].GetString();
    assert(type.compare("Steering") == 0);

    // Extract the steering type.
    assert(d.HasMember("Template"));
    std::string subtype = d["Template"].GetString();

    // Create the steering using the appropriate template.
    if (subtype.compare("PitmanArm") == 0) {
        m_steerings[which] = std::make_shared<PitmanArm>(d);
    } else if (subtype.compare("RackPinion") == 0) {
        m_steerings[which] = std::make_shared<RackPinion>(d);
    }

    // A non-zero value of 'output' indicates overwriting the subsystem's flag
    if (output != 0) {
        m_steerings[which]->SetOutput(output == +1);
    }

    GetLog() << "  Loaded JSON: " << filename.c_str() << "\n";
}

// -----------------------------------------------------------------------------
// -----------------------------------------------------------------------------
void WheeledVehicle::LoadDriveline(const std::string& filename, int output) {
    FILE* fp = fopen(filename.c_str(), "r");

    char readBuffer[65536];
    FileReadStream is(fp, readBuffer, sizeof(readBuffer));

    fclose(fp);

    Document d;
    d.ParseStream<ParseFlag::kParseCommentsFlag>(is);

    // Check that the given file is a driveline specification file.
    assert(d.HasMember("Type"));
    std::string type = d["Type"].GetString();
    assert(type.compare("Driveline") == 0);

    // Extract the driveline type.
    assert(d.HasMember("Template"));
    std::string subtype = d["Template"].GetString();

    // Create the driveline using the appropriate template.
    if (subtype.compare("ShaftsDriveline2WD") == 0) {
        m_driveline = std::make_shared<ShaftsDriveline2WD>(d);
    } else if (subtype.compare("ShaftsDriveline4WD") == 0) {
        m_driveline = std::make_shared<ShaftsDriveline4WD>(d);
    } else if (subtype.compare("SimpleDriveline") == 0) {
        m_driveline = std::make_shared<SimpleDriveline>(d);
    }

    // A non-zero value of 'output' indicates overwriting the subsystem's flag
    if (output != 0) {
        m_driveline->SetOutput(output == +1);
    }

    GetLog() << "  Loaded JSON: " << filename.c_str() << "\n";
}

// -----------------------------------------------------------------------------
// -----------------------------------------------------------------------------
void WheeledVehicle::LoadSuspension(const std::string& filename, int axle, int output) {
    FILE* fp = fopen(filename.c_str(), "r");

    char readBuffer[65536];
    FileReadStream is(fp, readBuffer, sizeof(readBuffer));

    fclose(fp);

    Document d;
    d.ParseStream<ParseFlag::kParseCommentsFlag>(is);

    // Check that the given file is a suspension specification file.
    assert(d.HasMember("Type"));
    std::string type = d["Type"].GetString();
    assert(type.compare("Suspension") == 0);

    // Extract the suspension type.
    assert(d.HasMember("Template"));
    std::string subtype = d["Template"].GetString();

    // Create the suspension using the appropriate template.
    if (subtype.compare("DoubleWishbone") == 0) {
        m_suspensions[axle] = std::make_shared<DoubleWishbone>(d);
    } else if (subtype.compare("DoubleWishboneReduced") == 0) {
        m_suspensions[axle] = std::make_shared<DoubleWishboneReduced>(d);
    } else if (subtype.compare("SolidAxle") == 0) {
        m_suspensions[axle] = std::make_shared<SolidAxle>(d);
    } else if (subtype.compare("MultiLink") == 0) {
        m_suspensions[axle] = std::make_shared<MultiLink>(d);
    } else if (subtype.compare("MacPhersonStrut") == 0) {
        m_suspensions[axle] = std::make_shared<MacPhersonStrut>(d);
    } else if (subtype.compare("SemiTrailingArm") == 0) {
        m_suspensions[axle] = std::make_shared<SemiTrailingArm>(d);
    } else if (subtype.compare("ThreeLinkIRS") == 0) {
        m_suspensions[axle] = std::make_shared<ThreeLinkIRS>(d);
    }

    // A non-zero value of 'output' indicates overwriting the subsystem's flag
    if (output != 0) {
        m_suspensions[axle]->SetOutput(output == +1);
    }

    GetLog() << "  Loaded JSON: " << filename.c_str() << "\n";
}

// -----------------------------------------------------------------------------
// -----------------------------------------------------------------------------
void WheeledVehicle::LoadAntirollbar(const std::string& filename, int output) {
    FILE* fp = fopen(filename.c_str(), "r");

    char readBuffer[65536];
    FileReadStream is(fp, readBuffer, sizeof(readBuffer));

    fclose(fp);

    Document d;
    d.ParseStream<ParseFlag::kParseCommentsFlag>(is);

    // Check that the given file is an antirollbar specification file.
    assert(d.HasMember("Type"));
    std::string type = d["Type"].GetString();
    assert(type.compare("Antirollbar") == 0);

    // Extract the antirollbar type.
    assert(d.HasMember("Template"));
    std::string subtype = d["Template"].GetString();

    if (subtype.compare("AntirollBarRSD") == 0) {
        m_antirollbars.push_back(std::make_shared<AntirollBarRSD>(d));
    }

    // A non-zero value of 'output' indicates overwriting the subsystem's flag
    if (output != 0) {
        m_antirollbars.back()->SetOutput(output == +1);
    }

    GetLog() << "  Loaded JSON: " << filename.c_str() << "\n";
}

// -----------------------------------------------------------------------------
// -----------------------------------------------------------------------------
void WheeledVehicle::LoadWheel(const std::string& filename, int axle, int side, int output) {
    FILE* fp = fopen(filename.c_str(), "r");

    char readBuffer[65536];
    FileReadStream is(fp, readBuffer, sizeof(readBuffer));

    fclose(fp);

    Document d;
    d.ParseStream<ParseFlag::kParseCommentsFlag>(is);

    // Check that the given file is a wheel specification file.
    assert(d.HasMember("Type"));
    std::string type = d["Type"].GetString();
    assert(type.compare("Wheel") == 0);

    // Extract the wheel type.
    assert(d.HasMember("Template"));
    std::string subtype = d["Template"].GetString();

    // Create the wheel using the appropriate template.
    if (subtype.compare("Wheel") == 0) {
        m_wheels[2 * axle + side] = std::make_shared<Wheel>(d);
    }

    // A non-zero value of 'output' indicates overwriting the subsystem's flag
    if (output != 0) {
        m_wheels[2 * axle + side]->SetOutput(output == +1);
    }

    GetLog() << "  Loaded JSON: " << filename.c_str() << "\n";
}

// -----------------------------------------------------------------------------
// -----------------------------------------------------------------------------
void WheeledVehicle::LoadBrake(const std::string& filename, int axle, int side, int output) {
    FILE* fp = fopen(filename.c_str(), "r");

    char readBuffer[65536];
    FileReadStream is(fp, readBuffer, sizeof(readBuffer));

    fclose(fp);

    Document d;
    d.ParseStream<ParseFlag::kParseCommentsFlag>(is);

    // Check that the given file is a brake specification file.
    assert(d.HasMember("Type"));
    std::string type = d["Type"].GetString();
    assert(type.compare("Brake") == 0);

    // Extract the brake type.
    assert(d.HasMember("Template"));
    std::string subtype = d["Template"].GetString();

    // Create the brake using the appropriate template.
    if (subtype.compare("BrakeSimple") == 0) {
        m_brakes[2 * axle + side] = std::make_shared<BrakeSimple>(d);
    }

    // A non-zero value of 'output' indicates overwriting the subsystem's flag
    if (output != 0) {
        m_brakes[2 * axle + side]->SetOutput(output == +1);
    }

    GetLog() << "  Loaded JSON: " << filename.c_str() << "\n";
}

// -----------------------------------------------------------------------------
// -----------------------------------------------------------------------------
WheeledVehicle::WheeledVehicle(const std::string& filename, ChMaterialSurface::ContactMethod contact_method)
    : ChWheeledVehicle("", contact_method) {
    Create(filename);
}

WheeledVehicle::WheeledVehicle(ChSystem* system, const std::string& filename) : ChWheeledVehicle("", system) {
    Create(filename);
}

// -----------------------------------------------------------------------------
// -----------------------------------------------------------------------------
void WheeledVehicle::Create(const std::string& filename) {
    // -------------------------------------------
    // Open and parse the input file
    // -------------------------------------------
    FILE* fp = fopen(filename.c_str(), "r");

    char readBuffer[65536];
    FileReadStream is(fp, readBuffer, sizeof(readBuffer));

    fclose(fp);

    Document d;
    d.ParseStream<ParseFlag::kParseCommentsFlag>(is);

    // Read top-level data
    assert(d.HasMember("Type"));
    assert(d.HasMember("Template"));
    assert(d.HasMember("Name"));

    std::string name = d["Name"].GetString();
    std::string type = d["Type"].GetString();
    std::string subtype = d["Template"].GetString();
    assert(type.compare("Vehicle") == 0);
    assert(subtype.compare("WheeledVehicle") == 0);

    SetName(name);

    // ----------------------------
    // Validations of the JSON file
    // ----------------------------

    assert(d.HasMember("Chassis"));
    assert(d.HasMember("Steering Subsystems"));
    assert(d.HasMember("Driveline"));
    assert(d.HasMember("Axles"));
    assert(d["Axles"].IsArray());
    assert(d["Steering Subsystems"].IsArray());

    // Extract the number of axles.
    m_num_axles = d["Axles"].Size();

    // Extract the number of steering subsystems
    m_num_strs = d["Steering Subsystems"].Size();

    // Resize arrays
    m_suspensions.resize(m_num_axles);
    m_suspLocations.resize(m_num_axles);
    m_suspSteering.resize(m_num_axles, -1);
    m_wheels.resize(2 * m_num_axles);
    m_brakes.resize(2 * m_num_axles);

    m_steerings.resize(m_num_strs);
    m_strLocations.resize(m_num_strs);
    m_strRotations.resize(m_num_strs);

    // -------------------------------------------
    // Create the chassis system
    // -------------------------------------------

    {
        std::string file_name = d["Chassis"]["Input File"].GetString();
        int output = 0;
        if (d["Chassis"].HasMember("Output")) {
            output = d["Chassis"]["Output"].GetBool() ? +1 : -1;
        }
        LoadChassis(vehicle::GetDataFile(file_name), output);
    }

    // ------------------------------
    // Create the steering subsystems
    // ------------------------------

    for (int i = 0; i < m_num_strs; i++) {
        std::string file_name = d["Steering Subsystems"][i]["Input File"].GetString();
<<<<<<< HEAD
        int output = 0;
        if (d["Steering Subsystems"][i].HasMember("Output")) {
            output = d["Steering Subsystems"][i]["Output"].GetBool() ? +1 : -1;
        }
        LoadSteering(vehicle::GetDataFile(file_name), i, output);
        m_strLocations[i] = loadVector(d["Steering Subsystems"][i]["Location"]);
        m_strRotations[i] = loadQuaternion(d["Steering Subsystems"][i]["Orientation"]);
=======
        LoadSteering(vehicle::GetDataFile(file_name), i);
        m_strLocations[i] = LoadVectorJSON(d["Steering Subsystems"][i]["Location"]);
        m_strRotations[i] = LoadQuaternionJSON(d["Steering Subsystems"][i]["Orientation"]);
>>>>>>> 77b76095
    }

    // --------------------
    // Create the driveline
    // --------------------

    {
        std::string file_name = d["Driveline"]["Input File"].GetString();
        int output = 0;
        if (d["Driveline"].HasMember("Output")) {
            output = d["Driveline"]["Output"].GetBool() ? +1 : -1;
        }
        LoadDriveline(vehicle::GetDataFile(file_name), output);
        SizeType num_driven_susp = d["Driveline"]["Suspension Indexes"].Size();
        m_driven_susp.resize(num_driven_susp);
        for (SizeType i = 0; i < num_driven_susp; i++) {
            m_driven_susp[i] = d["Driveline"]["Suspension Indexes"][i].GetInt();
        }

        assert(num_driven_susp == GetDriveline()->GetNumDrivenAxles());
    }

    // ---------------------------------------------------
    // Create the suspension, wheel, and brake subsystems.
    // ---------------------------------------------------

    for (int i = 0; i < m_num_axles; i++) {
        // Suspension
        std::string file_name = d["Axles"][i]["Suspension Input File"].GetString();
<<<<<<< HEAD
        int output = 0;
        if (d["Axles"][i].HasMember("Output")) {
            output = d["Axles"][i]["Output"].GetBool() ? +1 : -1;
        }
        LoadSuspension(vehicle::GetDataFile(file_name), i, output);
        m_suspLocations[i] = loadVector(d["Axles"][i]["Suspension Location"]);
=======
        LoadSuspension(vehicle::GetDataFile(file_name), i);
        m_suspLocations[i] = LoadVectorJSON(d["Axles"][i]["Suspension Location"]);
>>>>>>> 77b76095

        // Index of steering subsystem (if applicable)
        if (d["Axles"][i].HasMember("Steering Index")) {
            m_suspSteering[i] = d["Axles"][i]["Steering Index"].GetInt();
        }

        // Antirollbar (if applicable)
        if (d["Axles"][i].HasMember("Antirollbar Input File")) {
            assert(m_suspensions[i]->IsIndependent());
            assert(d["Axles"][i].HasMember("Antirollbar Location"));
            file_name = d["Axles"][i]["Antirollbar Input File"].GetString();
<<<<<<< HEAD
            LoadAntirollbar(vehicle::GetDataFile(file_name), output);
            m_arbLocations.push_back(loadVector(d["Axles"][i]["Antirollbar Location"]));
=======
            LoadAntirollbar(vehicle::GetDataFile(file_name));
            m_arbLocations.push_back(LoadVectorJSON(d["Axles"][i]["Antirollbar Location"]));
>>>>>>> 77b76095
            m_arbSuspension.push_back(i);
        }

        // Left and right wheels
        file_name = d["Axles"][i]["Left Wheel Input File"].GetString();
        LoadWheel(vehicle::GetDataFile(file_name), i, VehicleSide::LEFT, output);
        file_name = d["Axles"][i]["Right Wheel Input File"].GetString();
        LoadWheel(vehicle::GetDataFile(file_name), i, VehicleSide::RIGHT, output);

        // Left and right brakes
        file_name = d["Axles"][i]["Left Brake Input File"].GetString();
        LoadBrake(vehicle::GetDataFile(file_name), i, VehicleSide::LEFT, output);

        file_name = d["Axles"][i]["Right Brake Input File"].GetString();
        LoadBrake(vehicle::GetDataFile(file_name), i, VehicleSide::RIGHT, output);
    }

    GetLog() << "Loaded JSON: " << filename.c_str() << "\n";
}

// -----------------------------------------------------------------------------
// -----------------------------------------------------------------------------
void WheeledVehicle::Initialize(const ChCoordsys<>& chassisPos, double chassisFwdVel) {
    // Invoke base class method to initialize the chassis.
    ChWheeledVehicle::Initialize(chassisPos, chassisFwdVel);

    // Initialize the steering subsystems.
    for (int i = 0; i < m_num_strs; i++) {
        m_steerings[i]->Initialize(m_chassis->GetBody(), m_strLocations[i], m_strRotations[i]);
    }

    // Initialize the suspension, wheel, and brake subsystems.
    for (int i = 0; i < m_num_axles; i++) {
        if (m_suspSteering[i] >= 0)
            m_suspensions[i]->Initialize(m_chassis->GetBody(), m_suspLocations[i],
                                         m_steerings[m_suspSteering[i]]->GetSteeringLink(), m_suspSteering[i]);
        else
            m_suspensions[i]->Initialize(m_chassis->GetBody(), m_suspLocations[i], m_chassis->GetBody(), -1);

        m_wheels[2 * i]->Initialize(m_suspensions[i]->GetSpindle(LEFT));
        m_wheels[2 * i + 1]->Initialize(m_suspensions[i]->GetSpindle(RIGHT));

        m_brakes[2 * i]->Initialize(m_suspensions[i]->GetRevolute(LEFT));
        m_brakes[2 * i + 1]->Initialize(m_suspensions[i]->GetRevolute(RIGHT));
    }

    // Initialize the antirollbar subsystems.
    for (unsigned int i = 0; i < m_antirollbars.size(); i++) {
        int j = m_arbSuspension[i];
        m_antirollbars[i]->Initialize(m_chassis->GetBody(), m_arbLocations[i], m_suspensions[j]->GetLeftBody(),
                                      m_suspensions[j]->GetRightBody());
    }

    // Initialize the driveline
    m_driveline->Initialize(m_chassis->GetBody(), m_suspensions, m_driven_susp);
}

}  // end namespace vehicle
}  // end namespace chrono<|MERGE_RESOLUTION|>--- conflicted
+++ resolved
@@ -409,19 +409,13 @@
 
     for (int i = 0; i < m_num_strs; i++) {
         std::string file_name = d["Steering Subsystems"][i]["Input File"].GetString();
-<<<<<<< HEAD
         int output = 0;
         if (d["Steering Subsystems"][i].HasMember("Output")) {
             output = d["Steering Subsystems"][i]["Output"].GetBool() ? +1 : -1;
         }
         LoadSteering(vehicle::GetDataFile(file_name), i, output);
-        m_strLocations[i] = loadVector(d["Steering Subsystems"][i]["Location"]);
-        m_strRotations[i] = loadQuaternion(d["Steering Subsystems"][i]["Orientation"]);
-=======
-        LoadSteering(vehicle::GetDataFile(file_name), i);
         m_strLocations[i] = LoadVectorJSON(d["Steering Subsystems"][i]["Location"]);
         m_strRotations[i] = LoadQuaternionJSON(d["Steering Subsystems"][i]["Orientation"]);
->>>>>>> 77b76095
     }
 
     // --------------------
@@ -451,17 +445,12 @@
     for (int i = 0; i < m_num_axles; i++) {
         // Suspension
         std::string file_name = d["Axles"][i]["Suspension Input File"].GetString();
-<<<<<<< HEAD
         int output = 0;
         if (d["Axles"][i].HasMember("Output")) {
             output = d["Axles"][i]["Output"].GetBool() ? +1 : -1;
         }
         LoadSuspension(vehicle::GetDataFile(file_name), i, output);
-        m_suspLocations[i] = loadVector(d["Axles"][i]["Suspension Location"]);
-=======
-        LoadSuspension(vehicle::GetDataFile(file_name), i);
         m_suspLocations[i] = LoadVectorJSON(d["Axles"][i]["Suspension Location"]);
->>>>>>> 77b76095
 
         // Index of steering subsystem (if applicable)
         if (d["Axles"][i].HasMember("Steering Index")) {
@@ -473,13 +462,8 @@
             assert(m_suspensions[i]->IsIndependent());
             assert(d["Axles"][i].HasMember("Antirollbar Location"));
             file_name = d["Axles"][i]["Antirollbar Input File"].GetString();
-<<<<<<< HEAD
             LoadAntirollbar(vehicle::GetDataFile(file_name), output);
-            m_arbLocations.push_back(loadVector(d["Axles"][i]["Antirollbar Location"]));
-=======
-            LoadAntirollbar(vehicle::GetDataFile(file_name));
             m_arbLocations.push_back(LoadVectorJSON(d["Axles"][i]["Antirollbar Location"]));
->>>>>>> 77b76095
             m_arbSuspension.push_back(i);
         }
 
