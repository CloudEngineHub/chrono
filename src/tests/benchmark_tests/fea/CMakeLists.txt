--- conflicted
+++ resolved
@@ -10,13 +10,9 @@
 
 if(CH_ENABLE_MODULE_PARDISO_MKL OR CH_ENABLE_MODULE_MUMPS)
   set(TESTS ${TESTS}
-<<<<<<< HEAD
       btest_FEA_sparse_solver
       btest_FEA_HHT
   )
-=======
-      btest_FEA_sparse_solver)
->>>>>>> b93ce231
 endif()
 
 # ------------------------------------------------------------------------------
@@ -32,11 +28,7 @@
 endif()
 
 if(CH_ENABLE_MODULE_MUMPS)
-<<<<<<< HEAD
-  list(APPEND LIBS "Chrono_mumps")
-=======
   list(APPEND LIBS Chrono_mumps)
->>>>>>> b93ce231
 endif()
 
 # ------------------------------------------------------------------------------
