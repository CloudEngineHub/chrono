//
// PROJECT CHRONO - http://projectchrono.org
//
// Copyright (c) 2010-2012 Alessandro Tasora
// Copyright (c) 2013 Project Chrono
// All rights reserved.
//
// Use of this source code is governed by a BSD-style license that can be 
// found in the LICENSE file at the top level of the distribution
// and at http://projectchrono.org/license-chrono.txt.
//

///////////////////////////////////////////////////
//
//   ChSystem.cpp
//
// ------------------------------------------------
//             www.deltaknowledge.com
// ------------------------------------------------
///////////////////////////////////////////////////

 
   
#include <stdlib.h>
#include <iostream>
#include <string.h>
#include <math.h>
#include <float.h>
#include <memory.h>
#include <algorithm>
 
#include "physics/ChSystem.h"
#include "physics/ChGlobal.h"
#include "physics/ChBodyAuxRef.h"
#include "physics/ChContactContainer.h"
#include "physics/ChProximityContainerBase.h"

#include "lcp/ChLcpSystemDescriptor.h"
#include "lcp/ChLcpSimplexSolver.h"
#include "lcp/ChLcpIterativeSOR.h"
#include "lcp/ChLcpIterativeSymmSOR.h"
#include "lcp/ChLcpIterativeSORmultithread.h"
#include "lcp/ChLcpIterativeJacobi.h"
#include "lcp/ChLcpIterativeMINRES.h"
#include "lcp/ChLcpIterativePMINRES.h"
#include "lcp/ChLcpIterativeBB.h"
#include "lcp/ChLcpIterativePCG.h"
#include "lcp/ChLcpIterativeAPGD.h"
#include "lcp/ChLcpSolverDEM.h"
#include "parallel/ChOpenMP.h"

#include "core/ChTimer.h"
#include "collision/ChCCollisionSystemBullet.h"
#include "collision/ChCModelBulletBody.h"

#include "core/ChMemory.h" // must be last include (memory leak debugger). In .cpp only.


using namespace chrono::collision;

namespace chrono
{



// Hierarchy-handling functions

#define Bpointer		    (*ibody)
#define HIER_BODY_INIT      std::vector<ChBody*>::iterator ibody = bodylist.begin();
#define HIER_BODY_NOSTOP    (ibody != bodylist.end())
#define HIER_BODY_NEXT	    ibody++;

#define Lpointer		    (*iterlink)
#define HIER_LINK_INIT      std::list<ChLink*>::iterator iterlink = linklist.begin();
#define HIER_LINK_NOSTOP    (iterlink != linklist.end())
#define HIER_LINK_NEXT	    iterlink++;

#define PHpointer		    (*iterotherphysics)
#define HIER_OTHERPHYSICS_INIT    std::list<ChPhysicsItem*>::iterator iterotherphysics = otherphysicslist.begin();
#define HIER_OTHERPHYSICS_NOSTOP  (iterotherphysics != otherphysicslist.end())
#define HIER_OTHERPHYSICS_NEXT	  iterotherphysics++;

#define Ppointer		    (*iterprobe)
#define HIER_PROBE_INIT      std::vector<ChProbe*>::iterator iterprobe = probelist.begin();
#define HIER_PROBE_NOSTOP    (iterprobe != probelist.end())
#define HIER_PROBE_NEXT	    iterprobe++;

#define Cpointer		    (*itercontrol)
#define HIER_CONTROLS_INIT      std::vector<ChControls*>::iterator itercontrol = controlslist.begin();
#define HIER_CONTROLS_NOSTOP    (itercontrol != controlslist.end())
#define HIER_CONTROLS_NEXT	    itercontrol++;



/// Class for iterating through all items of ChPhysicalItem that exist in
/// a ChSystem. 
/// It will iterate through: 
/// - all ChBody          objects
/// - all ChLink          objects
/// - all ChPhysicalItems objects that were added, that were not ChBody or ChLink
/// - the ChContactContainer object that manages all the contacts.
/// Note that this iterator suffers a small overhead if compared to the use of
/// three iterator cycles in succession (one over ChBody list, one over ChLink list, etc.)
/// but it makes the code much more readable. Use it as follows:
///    IteratorAllPhysics my_iter(this);
///    while(my_iter.HasItem())
///    {
///        my_iter->....
///        ++my_iter;
///    }

class IteratorAllPhysics
{
public:
  IteratorAllPhysics(ChSystem* msys) : msystem(msys) 
  {
	  RewindToBegin();
  }
  ~IteratorAllPhysics() {}

  void RewindToBegin()
  {
	  list_bodies = msystem->Get_bodylist();
	  node_body   = list_bodies->begin();
	  list_links  = msystem->Get_linklist();
	  node_link	  = list_links->begin();
	  list_otherphysics  = msystem->Get_otherphysicslist();
	  node_otherphysics	 = list_otherphysics->begin();
	  stage = 0;
	  mptr = 0;
	  this->operator++(); // initialize with 1st available item
  }
  
  bool ReachedEnd()
  {
	  if (stage == 9999)
		  return true;
	  return false;
  }
  bool HasItem()
  {
	  if (mptr)
		  return true;
	  return false;
  }

  IteratorAllPhysics& operator=(const IteratorAllPhysics& other)
  {
	  msystem = other.msystem;
     //...***TO DO***
     return(*this);
  }

  bool operator==(const IteratorAllPhysics& other)
  {
     return(msystem == other.msystem); //...***TO COMPLETE***
  }

  bool operator!=(const IteratorAllPhysics& other)
  {
     return!(msystem == other.msystem); 
  }

  IteratorAllPhysics& operator++()
  {
	  switch (stage)
	  {
		case 1:
		{
			node_body++; // try next body
			if (node_body != list_bodies->end())
			{
				mptr = (*node_body); 
				return (*this);
			} 
			break;
		}
		case 2:
		{
			node_link++; // try next link
			if (node_link != list_links->end())
			{
				mptr = (*node_link); 
				return (*this);
			}
			break;
		}
		case 3:
		{
			node_otherphysics++; // try next otherphysics
			if (node_otherphysics != list_otherphysics->end())
			{
				mptr = (*node_otherphysics); 
				return (*this);
			}
			break;
		}
		default:
			break;
	  }
	  // Something went wrong, some list was at the end, so jump to beginning of next list
	  do
	  {
		  switch(stage)
		  {
		  case 0:
			  {
					  stage = 1;
					  if (node_body != list_bodies->end())
					  {
						  mptr = (*node_body); 
						  return (*this);
					  } 
					  break;
			  }
		  case 1:
			  {
					  stage = 2;
					  if (node_link != list_links->end())
					  {
						  mptr = (*node_link); 
						  return (*this);
					  } 
					  break;
			  }
		  case 2:
			  {
					  stage = 3;
					  if (node_otherphysics != list_otherphysics->end())
					  {
						  mptr = (*node_otherphysics); 
						  return (*this);
					  } 
					  break;
			  }
		  case 3:
			  {
					  stage = 4;
					  mptr = msystem->GetContactContainer(); 
					  return (*this);
			  }
		  case 4:
			  {
					  stage = 9999;
					  mptr = 0; 
					  return (*this);
			  }
		  } // end cases
	  } while (true);

     return(*this);
  }

  ChPhysicsItem* operator->()
  {
	  return (mptr);
  }
  ChPhysicsItem* operator*()
  {
	  return (mptr);
  }

private:
   std::vector<ChBody*>::iterator node_body;
   std::vector<ChBody*>* list_bodies;
   std::list<ChLink*>::iterator node_link;
   std::list<ChLink*>* list_links;
   std::list<ChPhysicsItem*>::iterator node_otherphysics;
   std::list<ChPhysicsItem*>* list_otherphysics;
   ChPhysicsItem* mptr;
   int stage;
   ChSystem* msystem;
};




//////////////////////////////////////
//////////////////////////////////////
// CLASS FOR PHYSICAL SYSTEM

// Register into the object factory, to enable run-time
// dynamic creation and persistence
ChClassRegister<ChSystem> a_registration_ChSystem;


ChSystem::ChSystem(unsigned int max_objects, double scene_size, bool init_sys)
{
	linklist.clear(); 
	bodylist.clear();
	otherphysicslist.clear();
	probelist.clear();
	controlslist.clear();
	
	
	nbodies=0;
	nlinks=0;
	nphysicsitems=0;
	ndof=0;
	ndoc=0;
	ndoc_w=0;
	ndoc_w_C=0;
	ndoc_w_D=0;
	nsysvars_w = 0;
	ncoords=0;
	ncoords_w=0;
	nsysvars = 0;
	ncoords_w=0;
	ncontacts = 0;
	nbodies_sleep=0;
	nbodies_fixed=0;

				// ------ PREFERENCES INITIALIZATION :
	ChTime = 0;

	end_time = 1;
	step = 0.04;
	step_min = 0.002;
	step_max = 0.04;
	tol = 0.0002;
	tol_speeds = 1e-6;
	normtype = NORM_INF;
	maxiter = 6;

	SetIntegrationType (INT_ANITESCU);
	modeXY = FALSE;
	contact_container = 0;

	min_bounce_speed = 0.15;
	max_penetration_recovery_speed = 0.6;

	parallel_thread_number = CHOMPfunctions::GetNumProcs(); // default n.threads as n.cores

	this->contact_container=0;
	// default contact container
	if(init_sys){
		this->contact_container = new ChContactContainer();
	}
	collision_system=0;
	// default GPU collision engine
	if(init_sys){
		collision_system = new ChCollisionSystemBullet(max_objects, scene_size);
	}
	

	LCP_descriptor = 0;
	LCP_solver_speed = 0;
	LCP_solver_stab = 0;

	iterLCPmaxIters = 30;
	iterLCPmaxItersStab = 10;
	simplexLCPmaxSteps = 100;
	if(init_sys){
		SetLcpSolverType(LCP_ITERATIVE_SYMMSOR);
	}
	
	use_sleeping = false;

	collision_callback = 0;
	collisionpoint_callback = 0;


	Set_G_acc (ChVector<>(0, -9.8, 0));
 
	stepcount = 0;

	last_err = 0;
	strcpy (err_message, "");
 
	scriptEngine = 0;
	scriptForStart = NULL;
	scriptForUpdate = NULL;
	scriptForStep = NULL;
	scriptFor3DStep = NULL;
	strcpy (scriptForStartFile, "");
	strcpy (scriptForUpdateFile, "");
	strcpy (scriptForStepFile, "");
	strcpy (scriptFor3DStepFile, "");

	events = new ChEvents(250);

	timer_step = 0;
	timer_lcp = 0;
	timer_collision_broad = 0;
	timer_collision_narrow = 0;
	timer_update = 0;
}


ChSystem::~ChSystem()
{

	RemoveAllBodies(); 
	RemoveAllLinks();
	RemoveAllOtherPhysicsItems();
	RemoveAllProbes();
	RemoveAllControls();

	if (LCP_solver_speed) delete LCP_solver_speed; LCP_solver_speed=0;
	if (LCP_solver_stab)  delete LCP_solver_stab;  LCP_solver_stab=0;
	if (LCP_descriptor) delete LCP_descriptor; LCP_descriptor=0;
	
	if (collision_system) delete collision_system; collision_system = 0;
	if (contact_container) delete contact_container; contact_container = 0;

	if (events) delete events; events = 0;

	if (scriptForStart)	 delete scriptForStart;
	if (scriptForUpdate) delete scriptForUpdate;
	if (scriptForStep)   delete scriptForStep;
	if (scriptFor3DStep) delete scriptFor3DStep;
}

void ChSystem::Copy(ChSystem* source)
{
	// first copy the parent class data...
	ChObj::Copy(source);

	G_acc = source->Get_G_acc();
	end_time = source->GetEndTime();
	step = source->GetStep();
	step_min = source->GetStepMin();
	step_max = source->GetStepMax();
	SetIntegrationType (source->GetIntegrationType());
	tol = source->GetTol();
	tol_speeds = source->tol_speeds;
	normtype = source->GetNormType();
	maxiter = source->GetMaxiter();
	nbodies = source->GetNbodies();
	nlinks = source->GetNlinks();
	nphysicsitems = source->GetNphysicsItems();
	ncoords = source->GetNcoords();
	ncoords_w = source->GetNcoords_w();
	ndoc = source->GetNdoc();
	ndoc_w = source->GetNdoc_w();
	ndoc_w_C = source->GetNdoc_w_C();
	ndoc_w_D = source->GetNdoc_w_D();
	ndof = source->GetNdof();
	nsysvars = source->GetNsysvars();
	nsysvars_w = source->GetNsysvars_w();
	ncontacts = source->GetNcontacts();
	nbodies_sleep = source->GetNbodiesSleeping();
	nbodies_fixed = source->GetNbodiesFixed();
	modeXY = source->modeXY;
	min_bounce_speed = source->min_bounce_speed;
	max_penetration_recovery_speed = source->max_penetration_recovery_speed;
	iterLCPmaxIters = source->iterLCPmaxIters;
	iterLCPmaxItersStab = source->iterLCPmaxItersStab;
	simplexLCPmaxSteps = source->simplexLCPmaxSteps;
	SetLcpSolverType(GetLcpSolverType());
	parallel_thread_number = source->parallel_thread_number;
	use_sleeping = source->use_sleeping;
	timer_step = source->timer_step;
	timer_lcp = source->timer_lcp;
	timer_collision_broad = source->timer_collision_broad;
	timer_collision_narrow = source->timer_collision_narrow;
	timer_update = source->timer_update;

	collision_callback = source->collision_callback;
	collisionpoint_callback = source->collisionpoint_callback;

	last_err = source->last_err;
	memcpy (err_message, source->err_message, (sizeof(char)*CHSYS_ERRLEN));

	RemoveAllLinks(); 
	RemoveAllBodies(); 
	RemoveAllProbes();
	RemoveAllControls();

	events->ResetAllEvents(); // don't copy events.


	SetScriptForStartFile(source->scriptForStartFile);
	SetScriptForUpdateFile(source->scriptForUpdateFile);
	SetScriptForStepFile(source->scriptForStepFile);
	SetScriptFor3DStepFile(source->scriptFor3DStepFile);

	ChTime = source->ChTime;
}

void ChSystem::Clear()
{

	nbodies=0;
	nlinks=0;
	nphysicsitems=0;
	ndof=0;
	ndoc=0;
	ndoc_w=0;
	ndoc_w_C=0;
	ndoc_w_D=0;
	nsysvars_w=0;
	ncoords=0;
	ncoords_w=0;
	nsysvars = 0;
	ncoords_w=0;
	ncontacts = 0;
	nbodies_sleep = 0;
	nbodies_fixed = 0;

	events->ResetAllEvents();

	//contact_container->RemoveAllContacts();

	RemoveAllLinks();
	RemoveAllBodies();
	RemoveAllOtherPhysicsItems();
	RemoveAllProbes();
	RemoveAllControls();

	//ResetTimers();
}

//
// Set/Get routines
//

void ChSystem::SetLcpSolverType(eCh_lcpSolver mval)
{
	lcp_solver_type = mval;

	if (LCP_solver_speed) delete LCP_solver_speed; LCP_solver_speed=0;
	if (LCP_solver_stab)  delete LCP_solver_stab;  LCP_solver_stab=0;
	if (LCP_descriptor) delete LCP_descriptor; LCP_descriptor=0;
	if (contact_container) delete contact_container; contact_container=0;

	LCP_descriptor = new ChLcpSystemDescriptor;
	LCP_descriptor->SetNumThreads(parallel_thread_number);

	contact_container = new ChContactContainer;
	

	switch (mval)
	{
	case LCP_ITERATIVE_SOR:  
		LCP_solver_speed = new ChLcpIterativeSOR(); 
		LCP_solver_stab  = new ChLcpIterativeSOR();
		break;
	case LCP_ITERATIVE_SYMMSOR:
		LCP_solver_speed = new ChLcpIterativeSymmSOR();
		LCP_solver_stab  = new ChLcpIterativeSymmSOR();
		break; 
	case LCP_SIMPLEX:
		LCP_solver_speed = new ChLcpSimplexSolver();
		LCP_solver_stab  = new ChLcpSimplexSolver();
		break;
	case LCP_ITERATIVE_JACOBI:
		LCP_solver_speed = new ChLcpIterativeJacobi();
		LCP_solver_stab  = new ChLcpIterativeJacobi();
		break;
	case LCP_ITERATIVE_SOR_MULTITHREAD:
		LCP_solver_speed = new ChLcpIterativeSORmultithread((char*)"speedLCP",parallel_thread_number);
		LCP_solver_stab = new ChLcpIterativeSORmultithread((char*)"posLCP",parallel_thread_number);
		break;
	case LCP_ITERATIVE_PMINRES: 
		LCP_solver_speed = new ChLcpIterativePMINRES();
		LCP_solver_stab = new ChLcpIterativePMINRES();
		break;
	case LCP_ITERATIVE_BARZILAIBORWEIN:
		LCP_solver_speed = new ChLcpIterativeBB();
		LCP_solver_stab = new ChLcpIterativeBB();
		break;
	case LCP_ITERATIVE_PCG:
		LCP_solver_speed = new ChLcpIterativePCG();
		LCP_solver_stab = new ChLcpIterativePCG();
		break;
	case LCP_ITERATIVE_APGD:
		LCP_solver_speed = new ChLcpIterativeAPGD();
		LCP_solver_stab = new ChLcpIterativeAPGD();
		break;
	case LCP_ITERATIVE_MINRES:
		LCP_solver_speed = new ChLcpIterativeMINRES();
		LCP_solver_stab = new ChLcpIterativeMINRES();
		break;
	default:
		LCP_solver_speed = new ChLcpIterativeSymmSOR();
		LCP_solver_stab  = new ChLcpIterativeSymmSOR();
		break;
	} 
}  


ChLcpSolver* ChSystem::GetLcpSolverSpeed()
{
	// in case the solver is iterative, pre-configure it with max.iter.number
	if (ChLcpIterativeSolver* iter_solver = dynamic_cast<ChLcpIterativeSolver*>(LCP_solver_speed))
	{
		iter_solver->SetMaxIterations(GetIterLCPmaxItersSpeed());
		iter_solver->SetTolerance(this->tol_speeds);
	}

	return LCP_solver_speed;
}

ChLcpSolver* ChSystem::GetLcpSolverStab()
{
	// in case the solver is iterative, pre-configure it with max.iter.number
	if (ChLcpIterativeSolver* iter_solver = dynamic_cast<ChLcpIterativeSolver*>(LCP_solver_stab))
	{
		iter_solver->SetMaxIterations(GetIterLCPmaxItersSpeed());
		iter_solver->SetTolerance(this->tol_speeds);
	}

	return LCP_solver_stab;
}

void ChSystem::SetIterLCPwarmStarting(bool usewarm)
{
	if (ChLcpIterativeSolver* iter_solver_speed = dynamic_cast<ChLcpIterativeSolver*>(LCP_solver_speed))
	{
		iter_solver_speed->SetWarmStart(usewarm);
	}
	if (ChLcpIterativeSolver* iter_solver_stab = dynamic_cast<ChLcpIterativeSolver*>(LCP_solver_stab))
	{
		iter_solver_stab->SetWarmStart(usewarm);
	}
}

bool ChSystem::GetIterLCPwarmStarting()
{
	if (ChLcpIterativeSolver* iter_solver_speed = dynamic_cast<ChLcpIterativeSolver*>(LCP_solver_speed))
	{
		return iter_solver_speed->GetWarmStart();
	}
	return false;
}

void ChSystem::SetIterLCPomega(double momega)
{
	if (ChLcpIterativeSolver* iter_solver_speed = dynamic_cast<ChLcpIterativeSolver*>(LCP_solver_speed))
	{
		iter_solver_speed->SetOmega(momega);
	}
	if (ChLcpIterativeSolver* iter_solver_stab = dynamic_cast<ChLcpIterativeSolver*>(LCP_solver_stab))
	{
		iter_solver_stab->SetOmega(momega);
	}
}

double ChSystem::GetIterLCPomega()
{
	if (ChLcpIterativeSolver* iter_solver_speed = dynamic_cast<ChLcpIterativeSolver*>(LCP_solver_speed))
	{
		return iter_solver_speed->GetOmega();
	}
	return 1.0;
}

void ChSystem::SetIterLCPsharpnessLambda(double momega)
{
	if (ChLcpIterativeSolver* iter_solver_speed = dynamic_cast<ChLcpIterativeSolver*>(LCP_solver_speed))
	{
		iter_solver_speed->SetSharpnessLambda(momega);
	}
	if (ChLcpIterativeSolver* iter_solver_stab = dynamic_cast<ChLcpIterativeSolver*>(LCP_solver_stab))
	{
		iter_solver_stab->SetSharpnessLambda(momega);
	}
}

double ChSystem::GetIterLCPsharpnessLambda()
{
	if (ChLcpIterativeSolver* iter_solver_speed = dynamic_cast<ChLcpIterativeSolver*>(LCP_solver_speed))
	{
		return iter_solver_speed->GetSharpnessLambda();
	}
	return 1.0;
}


void ChSystem::SetParallelThreadNumber(int mthreads)
{
	if (mthreads<1) 
		mthreads =1;

	parallel_thread_number = mthreads;
	
	LCP_descriptor->SetNumThreads(mthreads);

	if (lcp_solver_type == LCP_ITERATIVE_SOR_MULTITHREAD)
	{
		((ChLcpIterativeSORmultithread*)LCP_solver_speed)->ChangeNumberOfThreads(mthreads);
		((ChLcpIterativeSORmultithread*)LCP_solver_stab)->ChangeNumberOfThreads(mthreads);
	}
}




// Plug-in components configuration


void ChSystem::ChangeLcpSystemDescriptor(ChLcpSystemDescriptor* newdescriptor)
{
	assert (newdescriptor);
	if (this->LCP_descriptor) 
		delete (this->LCP_descriptor);
	this->LCP_descriptor = newdescriptor;
}
void ChSystem::ChangeLcpSolverSpeed(ChLcpSolver* newsolver)
{
	assert (newsolver);
	if (this->LCP_solver_speed) 
		delete (this->LCP_solver_speed);
	this->LCP_solver_speed = newsolver;
}

void ChSystem::ChangeLcpSolverStab(ChLcpSolver* newsolver)
{
	assert (newsolver);
	if (this->LCP_solver_stab) 
		delete (this->LCP_solver_stab);
	this->LCP_solver_stab = newsolver;
} 

void ChSystem::ChangeContactContainer(ChContactContainerBase* newcontainer)
{
	assert (newcontainer);
	if (this->contact_container) 
		delete (this->contact_container);
	this->contact_container = newcontainer;
}

void ChSystem::ChangeCollisionSystem(ChCollisionSystem* newcollsystem)
{
	assert (this->GetNbodies()==0);
	assert (newcollsystem);
	if (this->collision_system) 
		delete (this->collision_system);
	this->collision_system = newcollsystem;
}

// JS commands


int ChSystem::SetScriptForStartFile(char* mfile)
{
	if (!this->scriptEngine) return 0;
	strcpy (this->scriptForStartFile, mfile);
	this->scriptForStart = this->scriptEngine->CreateScript();
	return this->scriptEngine->FileToScript(*this->scriptForStart, mfile);
}
int ChSystem::SetScriptForUpdateFile(char* mfile)
{
	if (!this->scriptEngine) return 0;
	strcpy (this->scriptForUpdateFile, mfile);
	this->scriptForUpdate = this->scriptEngine->CreateScript();
	return this->scriptEngine->FileToScript(*this->scriptForUpdate, mfile);
}
int ChSystem::SetScriptForStepFile(char* mfile)
{
	if (!this->scriptEngine) return 0;
	strcpy (this->scriptForStepFile, mfile);
	this->scriptForStep = this->scriptEngine->CreateScript();
	return this->scriptEngine->FileToScript(*this->scriptForStep, mfile);
}
int ChSystem::SetScriptFor3DStepFile(char* mfile)
{
	if (!this->scriptEngine) return 0;
	strcpy (this->scriptFor3DStepFile, mfile);
	this->scriptFor3DStep = this->scriptEngine->CreateScript();
	return this->scriptEngine->FileToScript(*this->scriptFor3DStep, mfile);
}

int ChSystem::ExecuteScriptForStart()
{
	if (!this->scriptEngine) return 0;
	return this->scriptEngine->ExecuteScript(*this->scriptForStart);
}
int ChSystem::ExecuteScriptForUpdate()
{
	if (!this->scriptEngine) return 0;
	return this->scriptEngine->ExecuteScript(*this->scriptForUpdate);
}
int ChSystem::ExecuteScriptForStep()
{
	if (!this->scriptEngine) return 0;
	return this->scriptEngine->ExecuteScript(*this->scriptForStep);
}
int ChSystem::ExecuteScriptFor3DStep()
{
	if (!this->scriptEngine) return 0;
	return this->scriptEngine->ExecuteScript(*this->scriptFor3DStep);
}


// PROBE STUFF

int ChSystem::RecordAllProbes()
{
	int pcount = 0;

	HIER_PROBE_INIT
	while HIER_PROBE_NOSTOP
	{
		Ppointer->Record(this->GetChTime());

		HIER_PROBE_NEXT
	}

	return pcount;
}

int ChSystem::ResetAllProbes()
{
	int pcount = 0;

	HIER_PROBE_INIT
	while HIER_PROBE_NOSTOP
	{
		Ppointer->Reset();

		HIER_PROBE_NEXT
	}

	return pcount;
}

// CONTROLS STUFF


int ChSystem::ExecuteControlsForStart()
{
	HIER_CONTROLS_INIT
	while HIER_CONTROLS_NOSTOP
	{
		Cpointer->ExecuteForStart();
		HIER_CONTROLS_NEXT
	}
	return TRUE;
}

int ChSystem::ExecuteControlsForUpdate()
{
	HIER_CONTROLS_INIT
	while HIER_CONTROLS_NOSTOP
	{
		Cpointer->ExecuteForUpdate();
		HIER_CONTROLS_NEXT
	}
	return TRUE;
}

int ChSystem::ExecuteControlsForStep()
{
	HIER_CONTROLS_INIT
	while HIER_CONTROLS_NOSTOP
	{
		Cpointer->ExecuteForStep();
		HIER_CONTROLS_NEXT
	}
	return TRUE;
}

int ChSystem::ExecuteControlsFor3DStep()
{
	HIER_CONTROLS_INIT
	while HIER_CONTROLS_NOSTOP
	{
		Cpointer->ExecuteFor3DStep();
		HIER_CONTROLS_NEXT
	}
	return TRUE;
}




// 
// HIERARCHY HANDLERS
//



void ChSystem::AddBody (ChSharedPtr<ChBody> newbody)
{
	assert(std::find<std::vector<ChBody*>::iterator>(bodylist.begin(), bodylist.end(), newbody.get_ptr())==bodylist.end());
	assert(newbody->GetSystem()==0); // should remove from other system before adding here

	newbody->AddRef();
	newbody->SetSystem (this);
	bodylist.push_back((newbody).get_ptr());

	// add to collision system too
	if (newbody->GetCollide())
		newbody->AddCollisionModelsToSystem(); 
}

void ChSystem::RemoveBody (ChSharedPtr<ChBody> mbody)
{
	assert(std::find<std::vector<ChBody*>::iterator>(bodylist.begin(), bodylist.end(), mbody.get_ptr() )!=bodylist.end());

	// remove from collision system
	if (mbody->GetCollide())
		mbody->RemoveCollisionModelsFromSystem(); 
 
	// warning! linear time search, to erase pointer from container.
	bodylist.erase(std::find<std::vector<ChBody*>::iterator>(bodylist.begin(), bodylist.end(), mbody.get_ptr() ) );
	
	// nullify backward link to system
	mbody->SetSystem(0);
	// this may delete the body, if none else's still referencing it..
	mbody->RemoveRef();
}
   
void ChSystem::AddLink (ChLink* newlink)
{ 
	assert(std::find<std::list<ChLink*>::iterator>(linklist.begin(), linklist.end(), newlink)==linklist.end());

	newlink->AddRef();
	newlink->SetSystem (this);
	linklist.push_back(newlink);
}

void ChSystem::AddLink (ChSharedPtr<ChLink> newlink)
{
	AddLink(newlink.get_ptr());
}

// Faster than RemoveLink because it does not require the linear time search
std::list<ChLink*>::iterator ChSystem::RemoveLinkIter(std::list<ChLink*>::iterator& mlinkiter)
{
	// nullify backward link to system
	(*mlinkiter)->SetSystem(0);
	// this may delete the link, if none else's still referencing it..
	(*mlinkiter)->RemoveRef();

	return linklist.erase(mlinkiter);
}

void ChSystem::RemoveLink (ChSharedPtr<ChLink> mlink)
{
	assert(std::find<std::list<ChLink*>::iterator>(linklist.begin(), linklist.end(), mlink.get_ptr() )!=linklist.end());

	// warning! linear time search, to erase pointer from container.
	linklist.remove(mlink.get_ptr());//erase(std::find<std::vector<ChBody*>::iterator>(bodylist.begin(), bodylist.end(), mbody.get_ptr() ) );
	
	// nullify backward link to system
	mlink->SetSystem(0);
	// this may delete the body, if none else's still referencing it..
	mlink->RemoveRef();
}


void ChSystem::AddOtherPhysicsItem (ChSharedPtr<ChPhysicsItem> newitem)
{
	assert(std::find<std::list<ChPhysicsItem*>::iterator>(otherphysicslist.begin(), otherphysicslist.end(), newitem.get_ptr())==otherphysicslist.end());
	//assert(newitem->GetSystem()==0); // should remove from other system before adding here

	newitem->AddRef();
	newitem->SetSystem (this);
	otherphysicslist.push_back((newitem).get_ptr());

	// add to collision system too
	if (newitem->GetCollide())
		newitem->AddCollisionModelsToSystem(); 
}

void ChSystem::RemoveOtherPhysicsItem (ChSharedPtr<ChPhysicsItem> mitem)
{
	assert(std::find<std::list<ChPhysicsItem*>::iterator>(otherphysicslist.begin(), otherphysicslist.end(), mitem.get_ptr())!=otherphysicslist.end());

	// remove from collision system
	if (mitem->GetCollide())
		mitem->RemoveCollisionModelsFromSystem();
 
	// warning! linear time search, to erase pointer from container.
	otherphysicslist.erase(std::find<std::list<ChPhysicsItem*>::iterator>(otherphysicslist.begin(), otherphysicslist.end(), mitem.get_ptr() ) );
	
	// nullify backward link to system
	mitem->SetSystem(0);
	// this may delete the body, if none else's still referencing it..
	mitem->RemoveRef();
}

void ChSystem::Add (ChSharedPtr<ChPhysicsItem> newitem)
{
	if (newitem.IsType<ChBody>())// old was: (typeid(*newitem.get_ptr())==typeid(ChBody))
	{
		AddBody( newitem.DynamicCastTo<ChBody>() );
	}else
		if (newitem.IsType<ChLink>())
		{
			AddLink( newitem.DynamicCastTo<ChLink>() );
		}else
			  AddOtherPhysicsItem(newitem);
}

void ChSystem::Remove (ChSharedPtr<ChPhysicsItem> newitem)
{
	if (newitem.IsType<ChBody>())// old was: (typeid(*newitem.get_ptr())==typeid(ChBody))
	{
		RemoveBody( newitem.DynamicCastTo<ChBody>() );
	}else
		if (newitem.IsType<ChLink>())
		{
			RemoveLink( newitem.DynamicCastTo<ChLink>() );
		}else
			  RemoveOtherPhysicsItem(newitem);
}



void ChSystem::AddProbe (ChSharedPtr<ChProbe>& newprobe)
{
	assert(std::find<std::vector<ChProbe*>::iterator>(probelist.begin(), probelist.end(), newprobe.get_ptr())==probelist.end());

	newprobe->AddRef();
	//newprobe->SetSystem (this);
	probelist.push_back(newprobe.get_ptr());
}

void ChSystem::AddControls (ChSharedPtr<ChControls>& newcontrols)
{
	assert(std::find<std::vector<ChControls*>::iterator>(controlslist.begin(), controlslist.end(), newcontrols.get_ptr())==controlslist.end());

	newcontrols->AddRef();
	//newcontrols->SetSystem (this);
	controlslist.push_back(newcontrols.get_ptr());
}


   
void ChSystem::RemoveAllBodies() 
{ 
	HIER_BODY_INIT
	while (HIER_BODY_NOSTOP)
	{
		// remove from collision system
		if (Bpointer->GetCollide())
			Bpointer->RemoveCollisionModelsFromSystem(); 
		// nullify backward link to system
		Bpointer->SetSystem(0);	
		// this may delete the body, if none else's still referencing it..
		Bpointer->RemoveRef();
		HIER_BODY_NEXT
	}	
	bodylist.clear(); 
}; 


void ChSystem::RemoveAllLinks() 
{ 

	HIER_LINK_INIT
	while (HIER_LINK_NOSTOP)
	{
		// nullify backward link to system
		Lpointer->SetSystem(0);	
		// this may delete the link, if none else's still referencing it..
		Lpointer->RemoveRef();
		HIER_LINK_NEXT
	}	
	linklist.clear(); 
};

void ChSystem::RemoveAllOtherPhysicsItems() 
{ 
	HIER_OTHERPHYSICS_INIT
	while (HIER_OTHERPHYSICS_NOSTOP)
	{
		// remove from collision system
		if (PHpointer->GetCollide())
			PHpointer->RemoveCollisionModelsFromSystem();  
		// nullify backward link to system
		PHpointer->SetSystem(0);	
		// this may delete the item, if none else's still referencing it..
		PHpointer->RemoveRef();
		HIER_OTHERPHYSICS_NEXT
	}	
	otherphysicslist.clear(); 
}; 

void ChSystem::RemoveAllProbes() 
{ 
	HIER_PROBE_INIT
	while (HIER_PROBE_NOSTOP)
	{
		//Ppointer->SetSystem(0);	
		Ppointer->RemoveRef();
		HIER_PROBE_NEXT
	}	
	probelist.clear();
};

void ChSystem::RemoveAllControls() 
{ 
	HIER_CONTROLS_INIT
	while (HIER_CONTROLS_NOSTOP)
	{
		//Cpointer->SetSystem(0);	
		Cpointer->RemoveRef();
		HIER_CONTROLS_NEXT
	}	
	controlslist.clear();
};
 

 

ChSharedPtr<ChBody> ChSystem::SearchBody (char* m_name)
{
	ChBody* mbody = ChContainerSearchFromName<ChBody, std::vector<ChBody*>::iterator>
				(m_name, 
				bodylist.begin(), 
				bodylist.end());
	if (mbody)
	{
		mbody->AddRef(); // in that container pointers were not stored as ChSharedPtr, so this is needed..
		return (ChSharedPtr<ChBody>(mbody));  // ..here I am not getting a new() data, but a reference to something created elsewhere
	}
	return (ChSharedPtr<ChBody>()); // not found? return a void shared ptr.
}

ChSharedPtr<ChLink> ChSystem::SearchLink (char* m_name)
{
	ChLink* mlink = ChContainerSearchFromName<ChLink, std::list<ChLink*>::iterator>
				(m_name, 
				linklist.begin(), 
				linklist.end());
	if (mlink)
	{
		mlink->AddRef(); // in that container pointers were not stored as ChSharedPtr, so this is needed..
		return (ChSharedPtr<ChLink>(mlink));  // ..here I am not getting a new() data, but a reference to something created elsewhere
	}
	return (ChSharedPtr<ChLink>()); // not found? return a void shared ptr.
}

ChSharedPtr<ChPhysicsItem> ChSystem::SearchOtherPhysicsItem (char* m_name)
{
	ChPhysicsItem* mitem = ChContainerSearchFromName<ChPhysicsItem, std::list<ChPhysicsItem*>::iterator>
				(m_name, 
				otherphysicslist.begin(), 
				otherphysicslist.end());
	if (mitem)
	{
		mitem->AddRef(); // in that container pointers were not stored as ChSharedPtr, so this is needed..
		return (ChSharedPtr<ChPhysicsItem>(mitem));  // ..here I am not getting a new() data, but a reference to something created elsewhere
	}
	return (ChSharedPtr<ChPhysicsItem>()); // not found? return a void shared ptr.
}

ChSharedPtr<ChPhysicsItem> ChSystem::Search (char* m_name)
{
	ChSharedPtr<ChBody> mbo = SearchBody(m_name);
	if (!mbo.IsNull())
		return mbo;
	ChSharedPtr<ChLink> mli = SearchLink(m_name);
	if (!mli.IsNull())
		return mli;
	ChSharedPtr<ChPhysicsItem> mph = SearchOtherPhysicsItem(m_name);
	if (!mph.IsNull())
		return mph;
	return (ChSharedPtr<ChPhysicsItem>()); // not found? return a void shared ptr.
}


ChSharedPtr<ChMarker> ChSystem::SearchMarker (char* m_name)
{
	HIER_BODY_INIT
	while HIER_BODY_NOSTOP
	{
		ChSharedPtr<ChMarker> mmark = Bpointer->SearchMarker(m_name);
		if (!mmark.IsNull())
			return mmark;
		HIER_BODY_NEXT
	}
	HIER_OTHERPHYSICS_INIT
	while HIER_OTHERPHYSICS_NOSTOP
	{
		if (ChBodyAuxRef* mbodyauxref = dynamic_cast<ChBodyAuxRef*>(PHpointer))
		{
			ChSharedPtr<ChMarker> mmark = mbodyauxref->SearchMarker(m_name);
			if (!mmark.IsNull())
				return mmark;
		}
		HIER_OTHERPHYSICS_NEXT
	}

	return (ChSharedPtr<ChMarker>()); // not found? return a void shared ptr.
}

ChSharedPtr<ChMarker> ChSystem::SearchMarker (int markID)
{
	ChMarker* candidate = NULL;
	ChMarker* res = NULL;

	HIER_BODY_INIT
	while HIER_BODY_NOSTOP
	{
		res = ChContainerSearchFromID<ChMarker, std::vector<ChMarker*>::iterator>
				(markID, 
				Bpointer->GetMarkerList()->begin(), 
				Bpointer->GetMarkerList()->end());
		if (res != NULL) 
		{
			res->AddRef(); // in that container pointers were not stored as ChSharedPtr, so this is needed..
			return (ChSharedPtr<ChMarker>(res));  // ..here I am not getting a new() data, but a reference to something created elsewhere		
		}

		HIER_BODY_NEXT
	}
	HIER_OTHERPHYSICS_INIT
	while HIER_OTHERPHYSICS_NOSTOP
	{
		if (ChBodyAuxRef* mbodyauxref = dynamic_cast<ChBodyAuxRef*>(PHpointer))
		{
			res = ChContainerSearchFromID<ChMarker, std::vector<ChMarker*>::iterator>
				(markID, 
				mbodyauxref->GetMarkerList()->begin(), 
				mbodyauxref->GetMarkerList()->end());
			if (res != NULL) 
			{
				res->AddRef(); // in that container pointers were not stored as ChSharedPtr, so this is needed..
				return (ChSharedPtr<ChMarker>(res));  // ..here I am not getting a new() data, but a reference to something created elsewhere		
			}
		}
		HIER_OTHERPHYSICS_NEXT
	}

	return (ChSharedPtr<ChMarker>()); // not found? return a void shared ptr.
}







void ChSystem::Reference_LM_byID()
{
	HIER_LINK_INIT
	while HIER_LINK_NOSTOP
	{
		if (ChLinkMarkers* malink = ChDynamicCast(ChLinkMarkers,Lpointer))
		{
			ChSharedPtr<ChMarker> shm1 = SearchMarker(malink->GetMarkID1());
			ChSharedPtr<ChMarker> shm2 = SearchMarker(malink->GetMarkID2());
			ChMarker* mm1 = shm1.get_ptr();
			ChMarker* mm2 = shm1.get_ptr();
            malink->SetUpMarkers(mm1, mm2);
			if (mm1 && mm2)
			{
				Lpointer->SetValid(true);
				HIER_LINK_NEXT
			}
			else
			{
				Lpointer->SetValid(false);
                malink->SetUpMarkers(0, 0); // note: marker IDs are maintained
				iterlink = RemoveLinkIter(iterlink); // may delete it...
			}
		}
		else
		{
			HIER_LINK_NEXT
		}
	}
}

//////
////// PREFERENCES


void ChSystem::SetIntegrationType (eCh_integrationType m_integration)
{									
	// set integration scheme:
	integration_type = m_integration;				
}





void ChSystem::WakeUpSleepingBodies()
{
	// Make this class for iterating through contacts (if supported by
	// contact container)

	class _wakeup_reporter_class : public ChReportContactCallback 
	{
	public:
				/// Callback, used to report contact points already added to the container.
				/// This must be implemented by a child class of ChReportContactCallback.
				/// If returns false, the contact scanning will be stopped.
		virtual bool ReportContactCallback (
						const ChVector<>& pA,				///< get contact pA
						const ChVector<>& pB,				///< get contact pB
						const ChMatrix33<>& plane_coord,	///< get contact plane coordsystem (A column 'X' is contact normal)
						const double& distance,				///< get contact distance
						const float& mfriction,			  	///< get friction info
						const ChVector<>& react_forces,		///< get react.forces (if already computed). In coordsystem 'plane_coord'
						const ChVector<>& react_torques,	///< get react.torques, if rolling friction (if already computed)
						collision::ChCollisionModel* modA,	///< get model A (note: some containers may not support it and could be zero!)
						collision::ChCollisionModel* modB	///< get model B (note: some containers may not support it and could be zero!)
											) 
		{
			if (!(modA && modB)) 
				return true;
			ChBody* b1=0;
			ChBody* b2=0;
			if (ChModelBulletBody* mmboA = dynamic_cast<ChModelBulletBody*>(modA))
				b1 = mmboA->GetBody();
			if (ChModelBulletBody* mmboB = dynamic_cast<ChModelBulletBody*>(modB))
				b2 = mmboB->GetBody();
			if (!(b1 && b2)) 
				return true;
			bool sleep1 = b1->GetSleeping();
			bool sleep2 = b2->GetSleeping();
			bool ground1 = b1->GetBodyFixed();
			bool ground2 = b2->GetBodyFixed();
			if (sleep1 && !sleep2 && !ground2)
			{
				b1->SetSleeping(false);
			}
			if (sleep2 && !sleep1 && !ground1)
			{
				b2->SetSleeping(false);
			}
			this->someone_sleeps = sleep1 | sleep2 | this->someone_sleeps;

			return true; // to continue scanning contacts
		}

		// Data 
		bool someone_sleeps;
	};

	_wakeup_reporter_class my_waker;

	if (this->GetUseSleeping())
	{
		for (int i=0; i<1; i++)  //***TO DO*** reconfigurable number of wakeup cycles
		{
			my_waker.someone_sleeps = false;

			// scan all links and wake connected bodies
			HIER_LINK_INIT
			while HIER_LINK_NOSTOP
			{
				if (Lpointer->IsRequiringWaking())
				{
					((ChBody*)Lpointer->GetBody1())->SetSleeping(false);
					((ChBody*)Lpointer->GetBody2())->SetSleeping(false);
				}
				HIER_LINK_NEXT
			}
			
			// scan all contacts and wake neighbouring bodies
			this->contact_container->ReportAllContacts(&my_waker);
			
			// bailout wakeup cycle prematurely, if all bodies are not sleeping
			if (!my_waker.someone_sleeps) 
				break; 
		}
	}
}




////////////////////////////////
//////
////// UPDATING ROUTINES
//////
//////


		// COUNT ALL BODIES AND LINKS, ETC, COMPUTE &SET DOF FOR STATISTICS,
		// ALLOCATES OR REALLOCATE BOOKKEEPING DATA/VECTORS, IF ANY

int ChSystem::Setup()
{
	events->Record(CHEVENT_SETUP);

	int need_update = FALSE;
	int old_ncoords  = ncoords ;
	int old_ndoc = ndoc;
	int old_ndoc_w_D = ndoc_w_D;
	
	nbodies = 0;
	nbodies_sleep = 0;
	nbodies_fixed = 0;
	ncoords=0;
	ncoords_w=0;
	ndoc =0;
	ndoc_w =0;
	ndoc_w_C = 0;
	ndoc_w_D = 0;
	nlinks = 0;
	nphysicsitems = 0;

							
	HIER_BODY_INIT					
	while HIER_BODY_NOSTOP		
	{
		if (!Bpointer->GetBodyFixed())
		{
			if (!Bpointer->GetSleeping())
			{
				nbodies ++;	// Count bodies and indicize them.
			}
			else
			{
				nbodies_sleep ++;
			}
		}
		else
		{
			nbodies_fixed ++;
		}
 
		HIER_BODY_NEXT
	}

	ncoords_w += nbodies * 6;
	ncoords   += nbodies * 7; // with quaternion coords
	ndoc	  += nbodies; // There is a quaternion constr. for each active body.


	HIER_OTHERPHYSICS_INIT
	while HIER_OTHERPHYSICS_NOSTOP
	{
		nphysicsitems ++;	

		ncoords_w += PHpointer->GetDOF();
		ndoc_w	  += PHpointer->GetDOC();
		ndoc_w_C  += PHpointer->GetDOC_c();
		ndoc_w_D  += PHpointer->GetDOC_d();

		HIER_OTHERPHYSICS_NEXT
	}

	HIER_LINK_INIT
	while HIER_LINK_NOSTOP
	{
		nlinks ++;

		ndoc_w   += Lpointer->GetDOC();
		ndoc_w_C += Lpointer->GetDOC_c();
		ndoc_w_D += Lpointer->GetDOC_d();

		HIER_LINK_NEXT
	}

	ndoc_w_D += contact_container->GetDOC_d();


	ndoc = ndoc_w + nbodies;		// sets number of constraints including quaternion constraints.
	nsysvars   = ncoords   + ndoc;  // sets number of total variables (=coordinates + lagrangian multipliers)
	nsysvars_w = ncoords_w + ndoc_w;// sets number of total variables (with 6 dof per body)

	ndof= ncoords - ndoc;			// sets number of left degrees of freedom (approximate - does not consider constr. redundancy, etc)

	return need_update;
}



		// - ALL PHYSICAL ITEMS (BODIES, LINKS,ETC.) ARE UPDATED,
		//   ALSO UPDATING THEIR AUXILIARY VARIABLES (ROT.MATRICES, ETC.).
		// - UPDATES ALL FORCES  (AUTOMATIC, AS CHILDREN OF BODIES)
		// - UPDATES ALL MARKERS (AUTOMATIC, AS CHILDREN OF BODIES).

void ChSystem::Update() 
{

	ChTimer<double>mtimer; mtimer.start(); // Timer for profiling


	events->Record(CHEVENT_UPDATE); // Record an update event

									// Executes the "forUpdate" script, if any
	ExecuteScriptForUpdate();
									// Executes the "forUpdate" script
									// in all controls of controlslist
	ExecuteControlsForUpdate();

									// --------------------------------------
									// Spread state vector Y to bodies
									//    Y --> Bodies
	HIER_BODY_INIT					//    Y_accel --> Bodies
	while HIER_BODY_NOSTOP			// Updates recursively all other aux.vars
	{								// --------------------------------------
		Bpointer->Update(ChTime);  

		if (this->GetUseSleeping())
			Bpointer->TrySleeping();

		HIER_BODY_NEXT
	}
									// -----------------------------
									// Updates other physical items
									// -----------------------------
	HIER_OTHERPHYSICS_INIT					
	while HIER_OTHERPHYSICS_NOSTOP
	{
		PHpointer->Update(ChTime);

		HIER_OTHERPHYSICS_NEXT
	}
									// -----------------------------
									// Updates all links
									// -----------------------------
	HIER_LINK_INIT					
	while HIER_LINK_NOSTOP
	{
		Lpointer->Update(ChTime);

		HIER_LINK_NEXT
	}

	this->contact_container->Update(); // Update all contacts, if any

	mtimer.stop();
	timer_update += mtimer();
}




void ChSystem::UpdateExternalGeometry ()
{
	HIER_BODY_INIT
	while HIER_BODY_NOSTOP
	{
		Bpointer->UpdateExternalGeometry ();

		HIER_BODY_NEXT
	}
	HIER_LINK_INIT
	while HIER_LINK_NOSTOP
	{
		Lpointer->UpdateExternalGeometry ();

		HIER_LINK_NEXT
	}
}




///////////////////////////////
/////////
/////////   SPARSE LCP BOOKKEEPING
/////////


void ChSystem::LCPprepare_reset()
{
	HIER_LINK_INIT
	while HIER_LINK_NOSTOP
	{
		Lpointer->ConstraintsBiReset();
		HIER_LINK_NEXT
	}
	HIER_BODY_INIT
	while HIER_BODY_NOSTOP
	{
		Bpointer->VariablesFbReset();
		HIER_BODY_NEXT
	}	
	HIER_OTHERPHYSICS_INIT
	while HIER_OTHERPHYSICS_NOSTOP
	{
		PHpointer->VariablesFbReset();
		PHpointer->ConstraintsBiReset();
		HIER_OTHERPHYSICS_NEXT
	}
	this->contact_container->ConstraintsBiReset();
}


void ChSystem::LCPprepare_load(bool load_jacobians,
							   bool load_Mv,
							   double F_factor,
							   double K_factor,		
							   double R_factor,
							   double M_factor,
							   double Ct_factor,
							   double C_factor,
							   double recovery_clamp,
							   bool do_clamp
							    )
{
	HIER_LINK_INIT
	while HIER_LINK_NOSTOP
	{
		if (C_factor)
			Lpointer->ConstraintsBiLoad_C(C_factor, recovery_clamp, do_clamp);
		if (Ct_factor)
			Lpointer->ConstraintsBiLoad_Ct(Ct_factor);			// Ct
		if (F_factor)
			Lpointer->ConstraintsFbLoadForces(F_factor);		// f*dt
		if (load_Mv)
		{
			Lpointer->VariablesQbLoadSpeed();					//   v_old 
			Lpointer->VariablesFbIncrementMq();					// M*v_old
		}
		if (load_jacobians)
			Lpointer->ConstraintsLoadJacobians();
		HIER_LINK_NEXT
	}

	HIER_BODY_INIT
	while HIER_BODY_NOSTOP
	{
		if (F_factor)
			Bpointer->VariablesFbLoadForces(F_factor);			// f*dt
		if (load_Mv)
		{
			Bpointer->VariablesQbLoadSpeed();					//   v_old 
			Bpointer->VariablesFbIncrementMq();					// M*v_old
		} 
		HIER_BODY_NEXT
	}

	HIER_OTHERPHYSICS_INIT
	while HIER_OTHERPHYSICS_NOSTOP
	{
		if (F_factor)
			PHpointer->VariablesFbLoadForces(F_factor);			// f*dt
		if (load_Mv)
		{
			PHpointer->VariablesQbLoadSpeed();					//   v_old 
			PHpointer->VariablesFbIncrementMq();				// M*v_old
		}
		if (C_factor)
			PHpointer->ConstraintsBiLoad_C(C_factor, recovery_clamp, do_clamp);
		if (Ct_factor)
			PHpointer->ConstraintsBiLoad_Ct(Ct_factor);			// Ct
		if (F_factor)
			PHpointer->ConstraintsFbLoadForces(F_factor);		// f*dt
		if (load_jacobians)
			PHpointer->ConstraintsLoadJacobians();
		if (K_factor || R_factor || M_factor)
			PHpointer->KRMmatricesLoad(K_factor, R_factor, M_factor);
		HIER_OTHERPHYSICS_NEXT
	}

	if (C_factor)
		contact_container->ConstraintsBiLoad_C(C_factor, recovery_clamp, do_clamp);
	if (F_factor)
		contact_container->ConstraintsFbLoadForces(F_factor);		// f*dt
	if (load_jacobians)
		contact_container->ConstraintsLoadJacobians();

} 

void ChSystem::LCPprepare_inject(ChLcpSystemDescriptor& mdescriptor)
{
	mdescriptor.BeginInsertion(); // This resets the vectors of constr. and var. pointers.

	HIER_LINK_INIT
	while HIER_LINK_NOSTOP
	{
		Lpointer->InjectConstraints(mdescriptor);
		HIER_LINK_NEXT
	}
	HIER_BODY_INIT
	while HIER_BODY_NOSTOP
	{
		Bpointer->InjectVariables(mdescriptor);
		HIER_BODY_NEXT
	}
	HIER_OTHERPHYSICS_INIT
	while HIER_OTHERPHYSICS_NOSTOP
	{
		PHpointer->InjectVariables(mdescriptor);
		PHpointer->InjectConstraints(mdescriptor);
		PHpointer->InjectKRMmatrices(mdescriptor);
		HIER_OTHERPHYSICS_NEXT
	}
	this->contact_container->InjectConstraints(mdescriptor);

	mdescriptor.EndInsertion(); 
}


void ChSystem::LCPprepare_Li_from_speed_cache()
{
	HIER_LINK_INIT
	while HIER_LINK_NOSTOP
	{
		Lpointer->ConstraintsLiLoadSuggestedSpeedSolution();
		HIER_LINK_NEXT
	}
	HIER_OTHERPHYSICS_INIT
	while HIER_OTHERPHYSICS_NOSTOP
	{
		PHpointer->ConstraintsLiLoadSuggestedSpeedSolution();
		HIER_OTHERPHYSICS_NEXT
	}
	this->contact_container->ConstraintsLiLoadSuggestedSpeedSolution();
}

void ChSystem::LCPprepare_Li_from_position_cache()
{
	HIER_LINK_INIT
	while HIER_LINK_NOSTOP
	{
		Lpointer->ConstraintsLiLoadSuggestedPositionSolution();
		HIER_LINK_NEXT
	}
	HIER_OTHERPHYSICS_INIT
	while HIER_OTHERPHYSICS_NOSTOP
	{
		PHpointer->ConstraintsLiLoadSuggestedPositionSolution();
		HIER_OTHERPHYSICS_NEXT
	}
	this->contact_container->ConstraintsLiLoadSuggestedPositionSolution();
}

void ChSystem::LCPresult_Li_into_speed_cache()
{
	HIER_LINK_INIT
	while HIER_LINK_NOSTOP
	{
		Lpointer->ConstraintsLiFetchSuggestedSpeedSolution();
		HIER_LINK_NEXT
	}
	HIER_OTHERPHYSICS_INIT
	while HIER_OTHERPHYSICS_NOSTOP
	{
		PHpointer->ConstraintsLiFetchSuggestedSpeedSolution();
		HIER_OTHERPHYSICS_NEXT
	}
	this->contact_container->ConstraintsLiFetchSuggestedSpeedSolution();
}

void ChSystem::LCPresult_Li_into_position_cache()
{
	HIER_LINK_INIT
	while HIER_LINK_NOSTOP
	{
		Lpointer->ConstraintsLiFetchSuggestedPositionSolution();
		HIER_LINK_NEXT
	}
	HIER_OTHERPHYSICS_INIT
	while HIER_OTHERPHYSICS_NOSTOP
	{
		PHpointer->ConstraintsLiFetchSuggestedPositionSolution();
		HIER_OTHERPHYSICS_NEXT
	}
	this->contact_container->ConstraintsLiFetchSuggestedPositionSolution();
}

void ChSystem::LCPresult_Li_into_reactions(double mfactor)
{
	HIER_LINK_INIT
	while HIER_LINK_NOSTOP
	{
		Lpointer->ConstraintsFetch_react(mfactor);
		HIER_LINK_NEXT
	}
	HIER_OTHERPHYSICS_INIT
	while HIER_OTHERPHYSICS_NOSTOP
	{
		PHpointer->ConstraintsFetch_react(mfactor);
		HIER_OTHERPHYSICS_NEXT
	}
	this->contact_container->ConstraintsFetch_react(mfactor);
}


// obsolete?
void ChSystem::SetXYmode (int m_mode)
{
	modeXY = m_mode;
	HIER_LINK_INIT
	while HIER_LINK_NOSTOP
	{
		Lpointer->Set2Dmode(m_mode);
		HIER_LINK_NEXT
	}
}







//////////////////////////////////
////////
////////    COLLISION OPERATIONS
////////


int ChSystem::GetNcontacts()
{
	return this->contact_container->GetNcontacts();
}


void ChSystem::SynchronizeLastCollPositions()
{
	HIER_BODY_INIT
	while HIER_BODY_NOSTOP
	{
		if (Bpointer->GetCollide())
			Bpointer->SynchronizeLastCollPos();
		HIER_BODY_NEXT
	}
}

 


class SystemAddCollisionPointCallback : public ChAddContactCallback
{
public: 
	ChSystem* client_system;
	virtual void ContactCallback (const collision::ChCollisionInfo& mcontactinfo, ///< pass info about contact (cannot change it)
								  ChMaterialCouple&  material 			  		///< you can modify this!
								)
	{
		if (client_system->collisionpoint_callback)
			client_system->collisionpoint_callback->ContactCallback(mcontactinfo, material);
	}	
};

double ChSystem::ComputeCollisions()
{
	double mretC= 0.0; 

	ChTimer<double> mtimer;  
	mtimer.start();

	// Update all positions of collision models	
	HIER_BODY_INIT
	while HIER_BODY_NOSTOP
	{
		Bpointer->SyncCollisionModels();
		HIER_BODY_NEXT
	}
	HIER_OTHERPHYSICS_INIT
	while HIER_OTHERPHYSICS_NOSTOP
	{
		PHpointer->SyncCollisionModels();
		HIER_OTHERPHYSICS_NEXT
	}
 
	// Prepare the callback

	// In case there is some user callback for each added point..
	SystemAddCollisionPointCallback mpointcallback;
	if (collisionpoint_callback)
	{
		mpointcallback.client_system = this;
		this->contact_container->SetAddContactCallback(&mpointcallback);
	} else 
		this->contact_container->SetAddContactCallback(0);

	// !!! Perform the collision detection ( broadphase and narrowphase ) !!!
	
	collision_system->Run();

	// Report and store contacts and/or proximities, if there are some 
	// containers in the physic system. The default contact container
	// for ChBody and ChParticles is used always.

	collision_system->ReportContacts(this->contact_container);

	{
	HIER_OTHERPHYSICS_INIT
	while HIER_OTHERPHYSICS_NOSTOP
	{
		if (ChContactContainerBase* mcontactcontainer = dynamic_cast<ChContactContainerBase*>(PHpointer))
		{
			collision_system->ReportContacts(mcontactcontainer);
		}
		if (ChProximityContainerBase* mproximitycontainer = dynamic_cast<ChProximityContainerBase*>(PHpointer))
		{
			collision_system->ReportProximities(mproximitycontainer);
		}
		HIER_OTHERPHYSICS_NEXT
	}
	}

	// If some other collision engine could add further ChLinkContact into the list.. 
	if (collision_callback)
		collision_callback->PerformCustomCollision(this);

	// Count the contacts of body-body type.
	this->ncontacts = this->contact_container->GetNcontacts();

	mtimer.stop();
	this->timer_collision_broad = mtimer();

	return mretC;
}





///////////////////////////////////
////////
////////   PHYSICAL OPERATIONS
////////





//  PERFORM AN INTEGRATION STEP.  ----
//
//  Advances a single time step.
//
//  Note that time step can be modified if some variable-time stepper is used.
//
//



// internal codes for m_repeat: if FALSE (null or 0) the step won't repeat
//#define TRUE_REFINE 1
//#define TRUE_FORCED 2


int ChSystem::Integrate_Y()
{
	switch (integration_type)
	{
		case INT_ANITESCU:
			return Integrate_Y_impulse_Anitescu();
		case INT_TASORA:
			return Integrate_Y_impulse_Tasora();
		default:
			return Integrate_Y_impulse_Anitescu();
	}

	return TRUE;
}



//
//  PERFORM ANITESCU INTEGRATION STEP  -IMPULSIVE METHOD-
//
//  ...but using the differential inclusion approach, better for 
//  systems with contacts (use the Anitescu method, with stabilization)
//
 

int ChSystem::Integrate_Y_impulse_Anitescu()
{
	int ret_code = TRUE;

	ChTimer<double> mtimer_step;
	mtimer_step.start();

	events->Record(CHEVENT_TIMESTEP);

								// Executes the "forStep" script, if any
	ExecuteScriptForStep();
								// Executes the "forStep" script
								// in all controls of controlslist
	ExecuteControlsForStep();


	this->stepcount++;

	// Compute contacts and create contact constraints

	ComputeCollisions();


	Setup();	// Counts dofs, statistics, etc.


	Update();	// Update everything - and put to sleep bodies that need it

				// Re-wake the bodies that cannot sleep because they are in contact with
				// some body that is not in sleep state.
	WakeUpSleepingBodies();


	ChTimer<double> mtimer_lcp;
	mtimer_lcp.start();


	//
	// Enforce velocity/impulses constraints ....................
	//

	// reset known-term vectors
	LCPprepare_reset();

	// fill LCP known-term vectors with proper terms (forces, etc.):
	//
<<<<<<< HEAD
	// | M+dt^2*K+dt*R -Cq'|*|v_new|- | [M]*v_old + f*dt     | = |0| ,  c>=0, l>=0, l*c=0;
	// | Cq              0 | |l    |  | -Ct +min(-C/dt,vlim) |   |c|
=======
	// | M+dt^2*K+dt*R -Cq'|*|v_new|- | [M]*v_old + f*dt      | = |0| ,  c>=0, l>=0, l*c=0;
	// | Cq              0 | |l    |  | -Ct +min(-C/dt,vlim)  |   |c|
>>>>>>> 1bba1f33
	//

	LCPprepare_load(true,                           // Cq,
	                true,                           // adds [M]*v_old to the known vector
	                step,                           // f*dt
	                step*step,                      // dt^2*K  (nb only non-Schur based solvers support K matrix blocks)
	                step,                           // dt*R   (nb only non-Schur based solvers support R matrix blocks)
	                1.0,                            // M (for FEM with non-lumped masses, add their mass-matrixes)
	                1.0,                            // Ct   (needed, for rheonomic motors)
	                1.0/step,                       // C/dt
	                max_penetration_recovery_speed, // vlim, max penetrations recovery speed (positive for exiting)
	                true);                          // do above max. clamping on -C/dt

	// if warm start is used, can exploit cached multipliers from last step...
	LCPprepare_Li_from_speed_cache(); 

	// make vectors of variables and constraints, used by the following LCP solver
	LCPprepare_inject(*this->LCP_descriptor);


	// Solve the LCP problem.
	// Solution variables are new speeds 'v_new'
	GetLcpSolverSpeed()->Solve(
							*this->LCP_descriptor
							);
	mtimer_lcp.stop();
	timer_lcp = mtimer_lcp();

	// stores computed multipliers in constraint caches, maybe useful for warm starting next step 
	LCPresult_Li_into_speed_cache();

	// updates the reactions of the constraint
	LCPresult_Li_into_reactions(1.0/step) ; // R = l/dt  , approximately
 
	// perform an Eulero integration step (1st order stepping as pos+=v_new*dt)


	HIER_BODY_INIT
	while HIER_BODY_NOSTOP
	{
		// EULERO INTEGRATION: pos+=v_new*dt  (do not do this, if GPU already computed it)
		Bpointer->VariablesQbIncrementPosition(step);
		// Set body speed, and approximates the acceleration by differentiation.
		Bpointer->VariablesQbSetSpeed(step);

		// Now also updates all markers & forces
		Bpointer->Update(this->ChTime);
		HIER_BODY_NEXT
	}
 	HIER_OTHERPHYSICS_INIT
	while HIER_OTHERPHYSICS_NOSTOP
	{
		// EULERO INTEGRATION: pos+=v_new*dt  (do not do this, if GPU already computed it)
		PHpointer->VariablesQbIncrementPosition(step);
		// Set body speed, and approximates the acceleration by differentiation.
		PHpointer->VariablesQbSetSpeed(step);

		// Now also updates all markers & forces
		PHpointer->Update(this->ChTime);
		HIER_OTHERPHYSICS_NEXT
	}
 
	this->ChTime = ChTime + step;

	// Executes custom processing at the end of step
	CustomEndOfStep();

	// If there are some probe objects in the probe list,
	// tell them to record their variables (ususally x-y couples)
	RecordAllProbes();

	// Time elapsed for step..
	mtimer_step.stop();
	timer_step = mtimer_step();


	return (ret_code);
}



//
//  PERFORM TASORA INTEGRATION STEP  -IMPULSIVE METHOD-
//
//  ...but using the differential inclusion approach, better for 
//  systems with contacts (use the Tasora method, with separate 
//  positional stabilization)
//


int ChSystem::Integrate_Y_impulse_Tasora()
{
	int ret_code = TRUE;

	ChTimer<double> mtimer_step;
	mtimer_step.start();

	events->Record(CHEVENT_TIMESTEP);

								// Executes the "forStep" script, if any
	ExecuteScriptForStep();
								// Executes the "forStep" script
								// in all controls of controlslist
	ExecuteControlsForStep();


	this->stepcount++;


	// Compute contacts and create contact constraints

	ComputeCollisions();


	Setup();	// Counts dofs, statistics, etc.

	Update();	// Update everything - and put to sleep bodies that need it

				// Re-wake the bodies that cannot sleep because they are in contact with
				// some body that is not in sleep state.
	WakeUpSleepingBodies();


	ChTimer<double> mtimer_lcp;
	mtimer_lcp.start();


	// 1-
	// Enforce velocity/impulses constraints ....................
	//
 
	// reset known-term vectors
	LCPprepare_reset();

	// fill LCP known-term vectors with proper terms (forces, etc.):
	//
	// | M -Cq'|*|v_new|- | [M]*v_old + f*dt    | = |0| ,  c>=0, l>=0, l*c=0;
	// | Cq  0 | |l    |  |  - Ct +min(-C/dt,0) |   |c|
	//

	LCPprepare_load(true,      // Cq
	                true,      // adds [M]*v_old to the known vector
	                step,      // f*dt
	                step*step, // dt^2*K  (nb only non-Schur based solvers support K matrix blocks)
	                step,      // dt*R   (nb only non-Schur based solvers support K matrix blocks)
	                1.0,       // M (for FEM with non-lumped masses, add their mass-matrices)
	                1.0,       // Ct      (needed, for rheonomic motors)
	                1.0/step,  // C/dt
	                0.0,       // max constr.recovery speed (positive for exiting) 
	                true);     // do above max. clamping on -C/dt

	// if warm start is used, can exploit cached multipliers from last step...
	LCPprepare_Li_from_speed_cache();

	// make vectors of variables and constraints, used by the following LCP solver
	LCPprepare_inject(*this->LCP_descriptor);


	// Solve the LCP problem. 
	// Solution variables are new speeds 'v_new'
	
	GetLcpSolverSpeed()->Solve(
							*this->LCP_descriptor
							);  
		
	// stores computed multipliers in constraint caches, maybe useful for warm starting next step 
	LCPresult_Li_into_speed_cache();

	// updates the reactions of the constraint
	LCPresult_Li_into_reactions(1.0/step); // R = l/dt  , approximately


	// perform an Eulero integration step (1st order stepping as pos+=v_new*dt)


	HIER_BODY_INIT
	while HIER_BODY_NOSTOP
	{
		// EULERO INTEGRATION: pos+=v_new*dt
		Bpointer->VariablesQbIncrementPosition(step);
		// Set body speed, and approximates the acceleration by differentiation.
		Bpointer->VariablesQbSetSpeed(step);

		// Now also updates all markers & forces
		//Bpointer->UpdateALL(this->ChTime); // not needed - will be done later anyway
		HIER_BODY_NEXT
	}
	HIER_OTHERPHYSICS_INIT
	while HIER_OTHERPHYSICS_NOSTOP
	{
		// EULERO INTEGRATION: pos+=v_new*dt
		PHpointer->VariablesQbIncrementPosition(step);
		// Set body speed, and approximates the acceleration by differentiation.
		PHpointer->VariablesQbSetSpeed(step);

		// Now also updates all markers & forces
		//PHpointer->UpdateALL(this->ChTime); // not needed - will be done later anyway
		HIER_OTHERPHYSICS_NEXT
	}

	this->ChTime = ChTime + step;
 

	// 2-
	// Stabilize constraint positions ....................
	//

	// reset known-term vectors
	LCPprepare_reset();

	// Fill known-term vectors with proper terms 0 and -C :
	//
	// | M -Cq'|*|Dpos|- |0 |= |0| ,  c>=0, l>=0, l*c=0;
	// | Cq  0 | |l   |  |-C|  |c|
	//
	
	LCPprepare_load(false,  // Cq are already there.. 
					false,  // no addition of M*v in known term 
					0,		// no forces
					0,		// no K matrix
					0,		// no R matrix
					1.0,	// M (for FEM with non-lumped masses, add their mass-matrices)
					0,		// no Ct term
					1.0,	// C
					0.0,	// recovery max speed (not used)
					false);	// no clamping on -C term

	// if warm start is used, can exploit cached multipliers from last step...
	LCPprepare_Li_from_position_cache();

	// Solve the LCP problem.
	// Solution variables are 'Dpos', delta positions.

	GetLcpSolverStab()->Solve(
							*this->LCP_descriptor
							);

	// stores computed multipliers in constraint caches, maybe useful for warm starting next step 
	LCPresult_Li_into_position_cache();

	{
		HIER_BODY_INIT
		while HIER_BODY_NOSTOP
		{
			Bpointer->VariablesQbIncrementPosition(1.0); // pos+=Dpos
			// Now also updates all markers & forces
			Bpointer->Update(this->ChTime);
			HIER_BODY_NEXT
		}
		HIER_OTHERPHYSICS_INIT
		while HIER_OTHERPHYSICS_NOSTOP
		{
			PHpointer->VariablesQbIncrementPosition(1.0); // pos+=Dpos
			// Now also updates all markers & forces
			PHpointer->Update(this->ChTime);
			HIER_OTHERPHYSICS_NEXT
		} 
	}


	mtimer_lcp.stop();
	timer_lcp = mtimer_lcp();

	// Executes custom processing at the end of step
	CustomEndOfStep();

	// If there are some probe objects in the probe list,
	// tell them to record their variables (ususally x-y couples)
	RecordAllProbes();


	// Time elapsed for step..
	mtimer_step.stop();
	timer_step = mtimer_step();


	return (ret_code);
}




// **** SATISFY ALL COSTRAINT EQUATIONS WITH NEWTON
// **** ITERATION, UNTIL TOLERANCE SATISFIED, THEN UPDATE
// **** THE "Y" STATE WITH SetY (WHICH AUTOMATICALLY UPDATES
// **** ALSO AUXILIARY MATRICES).

int ChSystem::DoAssembly(int action, int mflags)
{
	Setup();
	Update();


	if (action & ASS_POSITION)		// (1)--------  POSITION
	{

		for (int m_iter = 0; m_iter < maxiter; m_iter++)
		{

			if (mflags & ASF_COLLISIONS)
			{
				// Compute new contacts and create contact constraints
				ComputeCollisions();

				Setup();	// Counts dofs, statistics, etc.
				Update();	// Update everything
			}
			

			// reset known-term vectors
			LCPprepare_reset();

			// Fill known-term vectors with proper terms 0 and -C :
			//
			// | M -Cq'|*|Dpos|- |0 |= |0| ,  c>=0, l>=0, l*c=0;
			// | Cq  0 | |l   |  |-C|  |c|
			//

			LCPprepare_load(true,  // Cq 
					false,	// no addition of M*v in known term 
					0,		// no forces
					0,		// no K matrix
					0,		// no R matrix
					1.0,	// M (for FEM with non-lumped masses, add their mass-matrices)
					0,		// no Ct term
					1.0,	// C
					0.0,	// 
					false);	// no clamping on -C/dt
			
			// make the vectors of pointers to constraint and variables, for LCP solver
			LCPprepare_inject(*this->LCP_descriptor);

			// exit Newton loop if reached tolerance..
			double max_res, max_LCPerr;
			this->LCP_descriptor->ComputeFeasabilityViolation(max_res, max_LCPerr);
			if (max_res <= this->tol)
			{
				//reached_tolerance = TRUE;
				break;		// stop Newton when reached C tolerance |||||||| :-)
			}


				// Solve the LCP problem.
				// Solution variables are 'Dpos', delta positions.
				// Note: use settings of the 'speed' lcp solver (i.e. use max number
				// of iterations as you would use for the speed probl., if iterative solver)
			GetLcpSolverSpeed()->Solve(
									*this->LCP_descriptor
									);

			// Move bodies to updated position
			HIER_BODY_INIT
			while HIER_BODY_NOSTOP
			{
				Bpointer->VariablesQbIncrementPosition(1.0); // pos+=Dpos
				Bpointer->Update(this->ChTime);
				HIER_BODY_NEXT
			}
			HIER_OTHERPHYSICS_INIT
			while HIER_OTHERPHYSICS_NOSTOP
			{
				PHpointer->VariablesQbIncrementPosition(1.0); // pos+=Dpos
				PHpointer->Update(this->ChTime);
				HIER_OTHERPHYSICS_NEXT
			}

			Update(); // Update everything

		} // end loop Newton iterations

	}

	if ((action & ASS_SPEED)||(action & ASS_ACCEL))			// 2) -------- SPEEDS and ACCELERATIONS
	{
		double foo_dt = 1e-7;

		// reset known-term vectors
		LCPprepare_reset();

		// fill LCP known-term vectors with proper terms
		//
		// | M -Cq'|*|v_new|- | [M]*v_old +f*dt | = |0| ,  c>=0, l>=0, l*c=0;
		// | Cq  0 | |l    |  |  - Ct           |   |c|
		//
		LCPprepare_load(false,  // Cq are already there.. 
					true,	    // adds [M]*v_old to the known vector
					foo_dt,		// f*dt
					foo_dt*foo_dt,// dt^2*K  (nb only non-Schur based solvers support K matrix blocks)
					foo_dt,		// dt*R   (nb only non-Schur based solvers support K matrix blocks)
					1.0,			// M (for FEM with non-lumped masses, add their mass-matrices)
					1.0,		// Ct term
					0,			// no C term
					0.0,		// 
					false);		// no clamping on -C/dt

		
		// make the vectors of pointers to constraint and variables, for LCP solver
		LCPprepare_inject(*this->LCP_descriptor);

		// Solve the LCP problem with iterative Gauss-Seidel solver. Solution
		// variables are new speeds 'v_new'
		GetLcpSolverSpeed()->Solve(
								*this->LCP_descriptor
								);	


		HIER_BODY_INIT
		while HIER_BODY_NOSTOP
		{
			// Set body speed -  and approximates the acceleration by BDF, with step foo_dt
			Bpointer->VariablesQbSetSpeed(foo_dt);
			// Now also updates all markers & forces
			Bpointer->Update(this->ChTime);
			HIER_BODY_NEXT
		}
		HIER_OTHERPHYSICS_INIT
		while HIER_OTHERPHYSICS_NOSTOP
		{
			// Set speed -  and approximates the acceleration by BDF, with step foo_dt
			PHpointer->VariablesQbSetSpeed(foo_dt);
			// Now also updates all markers & forces
			PHpointer->Update(this->ChTime);
			HIER_OTHERPHYSICS_NEXT
		}

	}

	return 0;
}





// **** PERFORM THE LINEAR STATIC ANALYSIS

int ChSystem::DoStaticLinear()
{
	Setup();
	Update();

		// reset known-term vectors
	LCPprepare_reset();

	// Fill known-term vectors with proper terms 0 and -C :
	//
	// | K   -Cq'|*|Dpos|- |f |= |0| ,  c>=0, l>=0, l*c=0;
	// | Cq    0 | |l   |  |C |  |c|
	//

	LCPprepare_load(true,  // Cq 
			false,	// no addition of [M]*v_old to the known vector
			1.0,	// f  forces
			1.0,	// K  matrix
			0,		// no R matrix
			0,		// no M matrix (for FEM with non-lumped masses, do not add their mass-matrices)
			0,		// no Ct term
			1.0,	// C constraint gap violation, if any
			0.0,	// 
			false);	// no clamping on -C/dt
	
	// make the vectors of pointers to constraint and variables, for LCP solver
	LCPprepare_inject(*this->LCP_descriptor);

//***DEBUG***
this->GetLcpSystemDescriptor()->DumpLastMatrices();



		// Solve the LCP problem.
		// Solution variables are 'Dpos', delta positions.
		// Note: use settings of the 'speed' lcp solver (i.e. use max number
		// of iterations as you would use for the speed probl., if iterative solver)
	GetLcpSolverSpeed()->Solve(
							*this->LCP_descriptor
							);	

//***DEBUG***

// **CHECK*** optional check for correctness in result
chrono::ChMatrixDynamic<double> md;
GetLcpSystemDescriptor()->BuildDiVector(md);			// d={f;-b}

chrono::ChMatrixDynamic<double> mx;
GetLcpSystemDescriptor()->FromUnknownsToVector(mx);		// x ={q,-l}
chrono::ChStreamOutAsciiFile file_x("dump_x.dat");
mx.StreamOUTdenseMatlabFormat(file_x);

chrono::ChMatrixDynamic<double> mZx;
GetLcpSystemDescriptor()->SystemProduct(mZx, &mx);		// Zx = Z*x

GetLog() << "CHECK: norm of solver residual: ||Z*x-d|| -------------------\n";
GetLog() << (mZx - md).NormInf() << "\n";


	// Updates the reactions of the constraint, getting them from solver data
	LCPresult_Li_into_reactions(1.0) ; 

	// Move bodies to updated position
	HIER_BODY_INIT
	while HIER_BODY_NOSTOP
	{
		Bpointer->VariablesQbIncrementPosition(1.0); // pos+=Dpos
		Bpointer->Update(this->ChTime);
		HIER_BODY_NEXT
	}
	HIER_OTHERPHYSICS_INIT
	while HIER_OTHERPHYSICS_NOSTOP
	{
		PHpointer->VariablesQbIncrementPosition(1.0); // pos+=Dpos
		PHpointer->Update(this->ChTime);
		HIER_OTHERPHYSICS_NEXT
	}

	// Set no body speed and no body accel.
	{
		HIER_BODY_INIT
		while HIER_BODY_NOSTOP
		{
			Bpointer->SetNoSpeedNoAcceleration();
			HIER_BODY_NEXT
		}
		HIER_OTHERPHYSICS_INIT
		while HIER_OTHERPHYSICS_NOSTOP
		{
			PHpointer->SetNoSpeedNoAcceleration();
			HIER_OTHERPHYSICS_NEXT
		}
	}

	Update(); // Update everything

	return 0;
}




// **** PERFORM THE NONLINEAR STATIC ANALYSIS

int ChSystem::DoStaticNonlinear(int nsteps)
{
	Setup();
	Update();

	for (int i=0; i<nsteps; i++)
	{
		// reset known-term vectors
		LCPprepare_reset();

		// Fill known-term vectors with proper terms 0 and -C :
		//
		// | K   -Cq'|*|Dpos|- |z*f|= |0| ,  c>=0, l>=0, l*c=0;
		// | Cq    0 | |l   |  |C  |  |c|
		//
		double zfactor = ((double)(i+1.0))/((double)nsteps);

		LCPprepare_load(true,  // Cq 
				false,	// no addition of [M]*v_old to the known vector
				1.0*zfactor,	// f  forces
				1.0,	// K  matrix
				0,		// no R matrix
				0,		// no M matrix (for FEM with non-lumped masses, do not add their mass-matrices)
				0,		// no Ct term
				1.0,	// C constraint gap violation, if any
				0.0,	// 
				false);	// no clamping on -C/dt
		
			// make the vectors of pointers to constraint and variables, for LCP solver
		LCPprepare_inject(*this->LCP_descriptor);

			// Solve the LCP problem.
			// Solution variables are 'Dpos', delta positions.
		GetLcpSolverSpeed()->Solve(
								*this->LCP_descriptor
								);	

		// Updates the reactions of the constraint, getting them from solver data
		LCPresult_Li_into_reactions(1.0) ; 

		// Move bodies to updated position
		HIER_BODY_INIT
		while HIER_BODY_NOSTOP
		{
			Bpointer->VariablesQbIncrementPosition(1.0); // pos+=Dpos
			Bpointer->Update(this->ChTime);
			HIER_BODY_NEXT
		}
		HIER_OTHERPHYSICS_INIT
		while HIER_OTHERPHYSICS_NOSTOP
		{
			PHpointer->VariablesQbIncrementPosition(1.0); // pos+=Dpos
			PHpointer->Update(this->ChTime);
			HIER_OTHERPHYSICS_NEXT
		}

		// Set no body speed and no body accel.
		{
			HIER_BODY_INIT
			while HIER_BODY_NOSTOP
			{
				Bpointer->SetNoSpeedNoAcceleration();
				HIER_BODY_NEXT
			}
			HIER_OTHERPHYSICS_INIT
			while HIER_OTHERPHYSICS_NOSTOP
			{
				PHpointer->SetNoSpeedNoAcceleration();
				HIER_OTHERPHYSICS_NEXT
			}
		}

		Update(); // Update everything
	}

	//***DEBUG***

// **CHECK*** optional check for correctness in result
chrono::ChMatrixDynamic<double> md;
GetLcpSystemDescriptor()->BuildDiVector(md);			// d={f;-b}

chrono::ChMatrixDynamic<double> mx;
GetLcpSystemDescriptor()->FromUnknownsToVector(mx);		// x ={q,-l}
chrono::ChStreamOutAsciiFile file_x("dump_x.dat");
mx.StreamOUTdenseMatlabFormat(file_x);

chrono::ChMatrixDynamic<double> mZx;
GetLcpSystemDescriptor()->SystemProduct(mZx, &mx);		// Zx = Z*x

GetLog() << "CHECK: norm of solver residual: ||Z*x-d|| -------------------\n";
GetLog() << (mZx - md).NormInf() << "\n";

	return 0;
}



// **** PERFORM THE STATIC ANALYSIS, FINDING THE STATIC
// **** EQUILIBRIUM OF THE SYSTEM, WITH ITERATIVE SOLUTION

int ChSystem::DoStaticRelaxing ()
{
	int err = 0;
	int reached_tolerance = FALSE;

	ResetErrors();

	if (ncoords > 0)
	{
		if (ndof >= 0)
		{
			for (int m_iter = 0; m_iter < STATIC_MAX_STEPS; m_iter++)
			{
				HIER_BODY_INIT
				while HIER_BODY_NOSTOP
				{
					// Set no body speed and no body accel.
					Bpointer->SetNoSpeedNoAcceleration();
					HIER_BODY_NEXT
				}
				HIER_OTHERPHYSICS_INIT
				while HIER_OTHERPHYSICS_NOSTOP
				{
					PHpointer->SetNoSpeedNoAcceleration();
					HIER_OTHERPHYSICS_NEXT
				}

				double m_undotime = this->GetChTime();
				DoFrameDynamics(m_undotime + (step*1.8)*( ((double)STATIC_MAX_STEPS-(double)m_iter))/(double)STATIC_MAX_STEPS );
				this->SetChTime(m_undotime);
			}


			HIER_BODY_INIT
			while HIER_BODY_NOSTOP
			{
				// Set no body speed and no body accel.
				Bpointer->SetNoSpeedNoAcceleration();
				HIER_BODY_NEXT
			}
			HIER_OTHERPHYSICS_INIT
			while HIER_OTHERPHYSICS_NOSTOP
			{
				PHpointer->SetNoSpeedNoAcceleration();
				HIER_OTHERPHYSICS_NEXT
			}
		}
	}

	if (err)
	{
		last_err = TRUE;
		GetLog() << "WARNING: some costraints may be redundant, but couldn't be eliminated \n";
	}
	return last_err;
}


// **** ---    THE KINEMATIC SIMULATION  ---
// **** PERFORM IK (INVERSE KINEMATICS) UNTIL THE END_TIME IS
// **** REACHED, STARTING FROM THE CURRENT TIME.


int ChSystem::DoEntireKinematics()
{
	Setup();

	ResetErrors();

	DoAssembly (ASS_POSITION|ASS_SPEED|ASS_ACCEL);
						// first check if there are redundant links (at least one NR cycle
						// even if the structure is already assembled)

	while (ChTime < end_time)
	{
		DoAssembly (ASS_POSITION|ASS_SPEED|ASS_ACCEL);		// >>> Newton-Raphson iteration, closing constraints

		if (last_err) return FALSE;

		ChTime += step;		// >>> Update the time and repeat.
	}

	return TRUE;
}




// **** ---   THE DYNAMICAL SIMULATION   ---
// **** PERFORM EXPLICIT OR IMPLICIT INTEGRATION TO GET
// **** THE DYNAMICAL SIMULATION OF THE SYSTEM, UNTIL THE
// **** END_TIME IS REACHED.


int ChSystem::DoEntireDynamics()
{

	Setup();

	ResetErrors();

			// the system may have wrong layout, or too large
			// clearances in costraints, so it is better to
			// check for costraint violation each time the integration starts
	DoAssembly (ASS_POSITION|ASS_SPEED|ASS_ACCEL);

			// Perform the integration steps until the end
			// time is reached.
			// All the updating (of Y, Y_dt and time) is done
			// automatically by Integrate()

	while (ChTime < end_time)
	{
		if (!Integrate_Y ()) break;	// >>> 1- single integration step,
									//        updating Y, from t to t+dt.
		if (last_err) return FALSE;
	}

	if (last_err) return FALSE;
	return TRUE;
}


int ChSystem::DoStepDynamics (double m_step)
{
	this->step=m_step;
	return Integrate_Y ();
}



// Perform the dynamical integration, from current ChTime to
// the specified m_endtime, and terminating the integration exactly
// on the m_endtime. Therefore, the step of integration may get a
// little increment/decrement to have the last step ending in m_endtime.
// Note that this function can be used in iterations to provide results in
// a evenly spaced frames of time, even if the steps are changing.
// Also note that if the time step is higher than the time increment
// requested to reach m_endtime, the step is lowered.

int ChSystem::DoFrameDynamics (double m_endtime)
{
	double frame_step;
	double old_step;
	double left_time;
	int restore_oldstep = FALSE;
	int counter = 0;
	double fixed_step_undo;


	ResetErrors();

	frame_step = (m_endtime - ChTime);
	fixed_step_undo = step;

	while (ChTime < m_endtime)
	{
		restore_oldstep = FALSE;
		counter++;

		left_time = m_endtime - ChTime;

		if (left_time < 0.0000000000001) break;		// - no integration if backward or null frame step.

		if (left_time < (1.3* step))			// - step changed if too little frame step
		{
			old_step = step;
			step = left_time;
			restore_oldstep = TRUE;
		}


		if (!Integrate_Y ()) break;	// ***  Single integration step,
									// ***  updating Y, from t to t+dt.
									// ***  This also changes local ChTime, and may change step

		if (last_err) break;
	}

	if (restore_oldstep)
		step = old_step; // if timestep was changed to meet the end of frametime, restore pre-last (even for time-varying schemes)

	if (last_err) return FALSE;
	return TRUE;
}


// Performs the dynamical simulation, but using "frame integration"
// iteratively. The results are provided only at each frame (evenly
// spaced by "frame_step") rather than at each "step" (steps can be much
// more than frames, and they may be automatically changed by integrator).
// Moreover, the integration results shouldn't be dependent by the
// "frame_step" value (steps are performed anyway, like in normal "DoEntireDynamics"
// command).

int ChSystem::DoEntireUniformDynamics(double frame_step)
{

			// the initial system may have wrong layout, or too large
			// clearances in costraints.
	Setup();
	DoAssembly (ASS_POSITION|ASS_SPEED|ASS_ACCEL);

	while (ChTime < end_time)
	{
		double goto_time = (ChTime + frame_step);
		if (!DoFrameDynamics(goto_time)) return FALSE;		// ###### Perform "frame integration
	}

	return TRUE;
}


// Like DoFrameDynamics, but performs kinematics instead of dinamics

int ChSystem::DoFrameKinematics (double m_endtime)
{
	double frame_step;
	double old_step;
	double left_time;
	int restore_oldstep;
	int counter = 0;


	ResetErrors();

	frame_step = (m_endtime - ChTime);

	double fixed_step_undo = step;

	while (ChTime < m_endtime)
	{
		restore_oldstep = FALSE;
		counter++;

		left_time = m_endtime - ChTime;

		if (left_time < 0.000000001) break;		// - no kinematics for backward

		if (left_time < (1.3* step))			// - step changed if too little frame step
			{
				old_step = step;
				step = left_time;
				restore_oldstep = TRUE;
			}


		DoAssembly(ASS_POSITION|ASS_SPEED|ASS_ACCEL);		// ***  Newton Raphson kinematic equations solver

		if (last_err) return FALSE;

		ChTime += step;

		if (restore_oldstep) step = old_step; // if timestep was changed to meet the end of frametime
	}


	return TRUE;
}



int ChSystem::DoStepKinematics (double m_step)
{
	ResetErrors();
	
	ChTime += m_step;

	Update(); 

	DoAssembly(ASS_POSITION|ASS_SPEED|ASS_ACCEL);		// ***  Newton Raphson kinematic equations solver

	if (last_err) return FALSE;

	return TRUE;
}


//
// Full assembly -computes also forces-
//

int ChSystem::DoFullAssembly()
{
	ResetErrors();

	DoAssembly(ASS_POSITION|ASS_SPEED|ASS_ACCEL);

	return last_err;
}








////////
////////  STREAMING - FILE HANDLING
////////


void ChSystem::StreamOUT(ChStreamOutBinary& mstream)
{
			// class version number
	mstream.VersionWrite(7);

		// serialize parent class too
	ChObj::StreamOUT(mstream);

		// stream out all member data
	mstream << GetEndTime();
	mstream << GetStep();
	mstream << GetStepMin();
	mstream << GetStepMax();
	mstream << GetTol();
	mstream << GetNormType();
	mstream << GetMaxiter();
	mstream << (int)GetIntegrationType();
	mstream << (int)0; // v7
	mstream << (int)0; // v7
	mstream << (int)0; // v7
	mstream << (int)0; //GetBaumgarteStabilize();
	mstream << (int)0; // v7
	mstream << (double)0; // v7
	mstream << (int)0; // v7
	mstream << (int)0; //v7
	mstream << (double)0; // v7
	mstream << G_acc;
	mstream << GetXYmode();
	mstream << (int)0; // v7
	mstream << (int)0; // v7
	mstream << (double)0;// v7
	mstream << (double)0;// v7
	mstream << (int)0; // v7
	mstream << GetScriptForStartFile();
	mstream << GetScriptForUpdateFile();
	mstream << GetScriptForStepFile();
	mstream << GetScriptFor3DStepFile();
	mstream << (int)0; // v7
	mstream << GetMinBounceSpeed();
	// v2
	mstream << iterLCPmaxIters;
	mstream << iterLCPmaxItersStab;
	mstream << simplexLCPmaxSteps;
	mstream << (int)GetLcpSolverType();
	// v3,v4
	mstream << (int)0;//GetFrictionProjection();
	// v5
	mstream << parallel_thread_number;
	mstream << max_penetration_recovery_speed;
	// v6   
	mstream << use_sleeping;
}

void ChSystem::StreamIN(ChStreamInBinary& mstream)
{
		// class version number
	int version = mstream.VersionRead();

		// deserialize parent class too
	ChObj::StreamIN(mstream);

		// stream in all member data
	 double mdouble;
	 int mint;
	 Vector mvector;
	 char buffer[250];
	mstream >> mdouble;		SetEndTime(mdouble);
	mstream >> mdouble;		SetStep(mdouble);
	mstream >> mdouble;		SetStepMin(mdouble);
	mstream >> mdouble;		SetStepMax(mdouble);
	mstream >> mdouble;		SetTol(mdouble);
	mstream >> mint;		SetNormType (mint);
	mstream >> mint;		SetMaxiter(mint);
	mstream >> mint;		SetIntegrationType ((eCh_integrationType)mint);
	mstream >> mint;		//SetOrder(mint);
	mstream >> mint;		//SetMultisteps(mint);
	mstream >> mint;		//SetAdaption (mint);
	mstream >> mint;		//SetBaumgarteStabilize(mint);
	mstream >> mint;		//SetDynaclose(mint);
	mstream >> mdouble;		//SetDynatol(mdouble);
	mstream >> mint;		//SetPredict(mint);
	mstream >> mint;		//SetPredorder(mint);
	mstream >> mdouble;		//SetStifftol(mdouble);
	mstream >> mvector;		Set_G_acc(mvector);
	mstream >> mint;		SetXYmode(mint);
	mstream >> mint;		//SetNsClosePos(mint);
	mstream >> mint;		//SetNsCloseSpeed(mint);
	mstream >> mdouble;		//SetMonolattol(mdouble);
	mstream >> mdouble;		//SetIntegrtol(mdouble);
	mstream >> mint;		//SetAutoAssembly(mint);
	mstream >> buffer;		SetScriptForStartFile(buffer);
	mstream >> buffer;		SetScriptForUpdateFile(buffer);
	mstream >> buffer;		SetScriptForStepFile(buffer);
	mstream >> buffer;		SetScriptFor3DStepFile(buffer);
	mstream >> mint;		//SetMaxStepsCollide(mint);
	mstream >> mdouble;		SetMinBounceSpeed(mdouble);

	if (version>=2)
	{
		mstream >> iterLCPmaxIters;
		mstream >> iterLCPmaxItersStab;
		mstream >> simplexLCPmaxSteps;
		mstream >> mint;	SetLcpSolverType((eCh_lcpSolver) mint);
	}
	if (version>=3)
	{
		mstream >> mint;	//SetFrictionProjection((eCh_frictionProjection) mint);
		if (version==3) {}; //SetFrictionProjection(FRI_CONEORTHO); // for v3, ortho proj anyway
	}
	if (version>=5)
	{
		mstream >> parallel_thread_number;
		mstream >> max_penetration_recovery_speed;
	}
	if (version>=6)
	{
		mstream >> use_sleeping;
	}
}

void ChSystem::StreamOUT(ChStreamOutAscii& mstream)
{
	//***TO DO***
}

#define CH_CHUNK_END   1234
#define CH_CHUNK_START 4321

int ChSystem::StreamINall  (ChStreamInBinary& m_file)
{
	int mchunk = 0;
	ChBody* newbody= NULL;
	ChLink* newlink= NULL;
	ChPhysicsItem* newitem= NULL;

	// class version number
	int version = m_file.VersionRead();

	// 0) reset system to have no sub object child
	this->Clear();

	// 1) read system class data...
	m_file >> *this;

	// 2a) read how many bodies
	int mnbodies = 0;
	m_file >> mnbodies;

	// 2b) read  bodies
	for (int i= 0; i<mnbodies; i++)
	{
		ChSharedPtr<ChBody> newbody(new ChBody);
		this->AddBody(newbody);

		if (!newbody->StreamINall(m_file)) 
			throw ChException("Cannot read body data");
	}

	// 3a) read how many links
	int mnlinks = 0;
	m_file >> mnlinks;

	// 3b) read  links
	for (int j= 0; j<mnlinks; j++)
	{
			// read the link, using a special downcasting function Link_BinRead_Create which creates the
			// proper inherited object, depending on its class inheritance from base Link*

		m_file.AbstractReadCreate(&newlink);
		if (!newlink) throw ChException("Cannot read link data");

		ChSharedPtr<ChLink> shlink(newlink);
		this->AddLink(shlink);
	}

	// 3c) Rebuild link pointers to markers
	this->Reference_LM_byID();


	// 4a) read how many other physics item
	int mnitems = 0;
	m_file >> mnitems;

	// 4b) read physics items
	for (int j= 0; j<mnitems; j++)
	{
			// read the item, using a special downcasting function which creates the
			// proper inherited object, depending on its class inheritance from base ChPhysicsItem*

		m_file.AbstractReadCreate(&newitem);
		if (!newitem) throw ChException("Cannot read ChPhysicsItem data.");

		ChSharedPtr<ChPhysicsItem> shitem(newitem);
		this->AddOtherPhysicsItem(shitem);
	}


	this->Setup();

	return 1;
}

int ChSystem::StreamOUTall  (ChStreamOutBinary& m_file)
{
	// class version number
	m_file.VersionWrite(2);

	// 1) write system class data...
	m_file << *this;

	// 2a) write how many bodies
	m_file << (int)bodylist.size();//this->ListCount((ChObj**)&bodylist); ***SHAREDBODY***

	// 2b) write  bodies
	HIER_BODY_INIT
	while HIER_BODY_NOSTOP
	{
			// write the body + child markers + forces
		if (!Bpointer->StreamOUTall(m_file)) return 0;
		HIER_BODY_NEXT
	}

	// 3a) write how many links
	m_file << (int)linklist.size(); 

	// 3b) write links links
	HIER_LINK_INIT
	while HIER_LINK_NOSTOP
	{
			// Writethe link, using a special downcasting function Link_BinSave which saves also the
			// inheritance info, depending on link class inheritance from base Link*
		m_file.AbstractWrite(Lpointer);

		HIER_LINK_NEXT
	}

	// 4a) write how many other physics items
	m_file << (int)otherphysicslist.size(); 

	// 4b) write other physics item links
	HIER_OTHERPHYSICS_INIT
	while HIER_OTHERPHYSICS_NOSTOP
	{
			// Write the item, using a special downcasting function which saves also the
			// inheritance info, depending on class inheritance from base ChPhysicsItem*
		m_file.AbstractWrite(PHpointer);

		HIER_OTHERPHYSICS_NEXT
	}

	m_file << (int)CH_CHUNK_END;

	return 1;
}

void ChSystem::ShowHierarchy(ChStreamOutAscii& m_file)
{
	m_file << "\n   List of the " << (int)Get_bodylist()->size() << " added rigid bodies: \n";
 
	std::vector<ChBody*>::iterator ibody = Get_bodylist()->begin();
	while (ibody != Get_bodylist()->end())
	{
		GetLog() << "     BODY:       " << (*ibody)->GetName() << "\n";

		std::vector<ChMarker*>::iterator imarker = (*ibody)->GetMarkerList()->begin();
		while (imarker != (*ibody)->GetMarkerList()->end())
		{
			GetLog() << "        MARKER:   " << (*imarker)->GetName() << "\n";
			imarker++;
		}

		std::vector<ChForce*>::iterator iforce = (*ibody)->GetForceList()->begin();
		while (iforce != (*ibody)->GetForceList()->end())
		{
			GetLog() << "        FORCE:   " << (*iforce)->GetName() << "\n";
			iforce++;
		}

		ibody++;
	}

	m_file << "\n   List of the " << (int)Get_linklist()->size() << " added links: \n";

	HIER_LINK_INIT
	while HIER_LINK_NOSTOP
	{
		GetLog() << "     LINK:       " << Lpointer->GetName() << "\n";
		if (ChLinkMarkers* malink = ChDynamicCast(ChLinkMarkers,Lpointer))
		{
			if(malink->GetMarker1())
			GetLog() << "        marker1:     " << malink->GetMarker1()->GetName() << "\n";
			if(malink->GetMarker2())
			GetLog() << "        marker2:     " << malink->GetMarker2()->GetName() << "\n";
		}
		HIER_LINK_NEXT
	}

	
	m_file << "\n   List of other " << (int)otherphysicslist.size() << " added physic items: \n";

	HIER_OTHERPHYSICS_INIT
	while HIER_OTHERPHYSICS_NOSTOP
	{
		GetLog() << "     PHYSIC ITEM :       " << PHpointer->GetName() << "\n";
		HIER_OTHERPHYSICS_NEXT
	}

	m_file << "\n\nFlat ChPhysicalItem list (class name - object name):----- \n\n";

	IteratorAllPhysics mphiter(this);
	while(mphiter.HasItem())
	{
		GetLog() << "  " <<   mphiter->GetRTTI()->GetName() << "  -  " <<   mphiter->GetName() << "\n";
		++mphiter;
	}
	m_file << "\n\n";
}


int ChSystem::FileProcessChR (ChStreamInBinary& m_file)
{
	int mchunk = 0;

	m_file >> mchunk;
	if (mchunk != CH_CHUNK_START) 
		throw ChException("Not a ChR data file.");

	this->StreamINall(m_file);

	m_file >> mchunk;
	if (mchunk != CH_CHUNK_END)
		throw ChException("The end of ChR data file is badly formatted.");

	return 1;
}

int ChSystem::FileWriteChR (ChStreamOutBinary& m_file)
{
	m_file << (int)CH_CHUNK_START;

	this->StreamOUTall(m_file);

	m_file << (int)CH_CHUNK_END;

	return 1;
}

	// process a scripting instruction file
int ChSystem::FileProcessJS (char* m_file)
{
	if (!this->scriptEngine) return 0;

	ChScript* mscript = this->scriptEngine->CreateScript();
	if (!this->scriptEngine->ExecuteScript(*mscript)) return 0;
	delete mscript;
	return 1;
}






//////////////////////////////////////////////////////////////////


ChSystem::IteratorBodies& ChSystem::IteratorBodies::operator=(const IteratorBodies& other)
{
	node_ = other.node_; 
	return(*this);
}
bool ChSystem::IteratorBodies::operator==(const IteratorBodies& other)
{
	return(node_ == other.node_);
}
bool ChSystem::IteratorBodies::operator!=(const IteratorBodies& other)
{
	return(node_ != other.node_);
}
ChSystem::IteratorBodies& ChSystem::IteratorBodies::operator++()
{
	node_++;
	return(*this);
}
ChSharedPtr<ChBody> ChSystem::IteratorBodies::operator*()
{
	(*node_)->AddRef(); // needed because ...
	return (ChSharedPtr<ChBody>((*node_)));  // .. here I am not getting a new() data, but a reference to something created elsewhere
}
ChSystem::IteratorBodies ChSystem::IterBeginBodies() {return (IteratorBodies(this->bodylist.begin()));};
ChSystem::IteratorBodies ChSystem::IterEndBodies() {return (IteratorBodies(this->bodylist.end()));};



//////////////////////////////////////////////////////////////////


ChSystem::IteratorLinks& ChSystem::IteratorLinks::operator=(const IteratorLinks& other)
{
	node_ = other.node_;
	return(*this);
}
bool ChSystem::IteratorLinks::operator==(const IteratorLinks& other)
{
	return(node_ == other.node_);
}
bool ChSystem::IteratorLinks::operator!=(const IteratorLinks& other)
{
	return(node_ != other.node_);
}
ChSystem::IteratorLinks& ChSystem::IteratorLinks::operator++()
{
	node_++;
	return(*this);
}
ChSharedPtr<ChLink> ChSystem::IteratorLinks::operator*()
{
	(*node_)->AddRef(); // needed because ...
	return (ChSharedPtr<ChLink>((*node_)));  // .. here I am not getting a new() data, but a reference to something created elsewhere
}
ChSystem::IteratorLinks ChSystem::IterBeginLinks() {return (IteratorLinks(this->linklist.begin()));};
ChSystem::IteratorLinks ChSystem::IterEndLinks() {return (IteratorLinks(this->linklist.end()));};



//////////////////////////////////////////////////////////////////


ChSystem::IteratorOtherPhysicsItems& ChSystem::IteratorOtherPhysicsItems::operator=(const IteratorOtherPhysicsItems& other)
{
	node_ = other.node_;
	return(*this);
}
bool ChSystem::IteratorOtherPhysicsItems::operator==(const IteratorOtherPhysicsItems& other)
{
	return(node_ == other.node_);
}
bool ChSystem::IteratorOtherPhysicsItems::operator!=(const IteratorOtherPhysicsItems& other)
{
	return(node_ != other.node_);
}
ChSystem::IteratorOtherPhysicsItems& ChSystem::IteratorOtherPhysicsItems::operator++()
{
	node_++; 
	return(*this);
}
ChSharedPtr<ChPhysicsItem> ChSystem::IteratorOtherPhysicsItems::operator*()
{
	(*node_)->AddRef(); // needed because ...
	return (ChSharedPtr<ChPhysicsItem>((*node_)));  // .. here I am not getting a new() data, but a reference to something created elsewhere
}
ChSystem::IteratorOtherPhysicsItems ChSystem::IterBeginOtherPhysicsItems() {return (IteratorOtherPhysicsItems(this->otherphysicslist.begin()));};
ChSystem::IteratorOtherPhysicsItems ChSystem::IterEndOtherPhysicsItems() {return (IteratorOtherPhysicsItems(this->otherphysicslist.end()));};



//////////////////////////////////////////////////////////////////


ChSystem::IteratorPhysicsItems::IteratorPhysicsItems(ChSystem* msys) 
{
	this->msystem = msys;
	//RewindToBegin();
	node_body   = msystem->Get_bodylist()->begin();
	node_link	  = msystem->Get_linklist()->begin();
	node_otherphysics	 = msystem->Get_otherphysicslist()->begin();
	stage = 0;
    mptr = 0;
	this->operator++(); // initialize with 1st available item
}
ChSystem::IteratorPhysicsItems::IteratorPhysicsItems()
{
	this->msystem = 0;
	this->mptr    = 0;
	this->stage   = 9999;  
}

ChSystem::IteratorPhysicsItems::~IteratorPhysicsItems() {}
/*
void ChSystem::IteratorPhysicsItems::RewindToBegin()
{
  node_body   = msystem->Get_bodylist()->begin();
  node_link	  = msystem->Get_linklist()->begin();
  node_otherphysics	 = msystem->Get_otherphysicslist()->begin();
  stage = 0;
  mptr = 0;
  this->operator++(); // initialize with 1st available item
}

bool ChSystem::IteratorPhysicsItems::ReachedEnd()
{
  if (stage == 9999)
	  return true;
  return false;
}
*/
bool ChSystem::IteratorPhysicsItems::HasItem()
{
  if (mptr)
	  return true;
  return false;
}

ChSystem::IteratorPhysicsItems& ChSystem::IteratorPhysicsItems::operator=(const ChSystem::IteratorPhysicsItems& other)
{
  msystem			= other.msystem;
  node_body			= other.node_body;
  node_link			= other.node_link;
  node_otherphysics	= other.node_otherphysics;
  stage				= other.stage;
  mptr				= other.mptr;
  return(*this);
}

bool ChSystem::IteratorPhysicsItems::operator==(const ChSystem::IteratorPhysicsItems& other)
{
	return ( (mptr == other.mptr) && 
		     (stage == other.stage) &&
			 (msystem == other.msystem) ); //...***TO CHECK***
}

bool ChSystem::IteratorPhysicsItems::operator!=(const ChSystem::IteratorPhysicsItems& other)
{
	return!( this->operator==(other)); //...***TO CHECK***
}

ChSystem::IteratorPhysicsItems& ChSystem::IteratorPhysicsItems::operator++()
{
  switch (stage)
  {
	case 1:
	{
		node_body++; // try next body
		if (node_body != msystem->Get_bodylist()->end())
		{
			mptr = (*node_body); 
			return (*this);
		} 
		break;
	}
	case 2:
	{
		node_link++; // try next link
		if (node_link != msystem->Get_linklist()->end())
		{
			mptr = (*node_link); 
			return (*this);
		}
		break;
	}
	case 3:
	{
		node_otherphysics++; // try next otherphysics
		if (node_otherphysics != msystem->Get_otherphysicslist()->end())
		{
			mptr = (*node_otherphysics); 
			return (*this);
		}
		break;
	}
	default:
		break;
  }
  // Something went wrong, some list was at the end, so jump to beginning of next list
  do
  {
	  switch(stage)
	  {
	  case 0:
		  {
				  stage = 1;
				  if (node_body != msystem->Get_bodylist()->end())
				  {
					  mptr = (*node_body); 
					  return (*this);
				  } 
				  break;
		  }
	  case 1:
		  {
				  stage = 2;
				  if (node_link != msystem->Get_linklist()->end())
				  {
					  mptr = (*node_link); 
					  return (*this);
				  } 
				  break;
		  }
	  case 2:
		  {
				  stage = 3;
				  if (node_otherphysics != msystem->Get_otherphysicslist()->end())
				  {
					  mptr = (*node_otherphysics); 
					  return (*this);
				  } 
				  break;
		  }
	  case 3:
		  {
				  stage = 4;
				  mptr = msystem->GetContactContainer(); 
				  return (*this);
		  }
	  case 4:
		  {
				  stage = 9999;
				  mptr = 0; 
				  return (*this);
		  }
	  } // end cases
  } while (true);

 return(*this);
}

ChSharedPtr<ChPhysicsItem> ChSystem::IteratorPhysicsItems::operator*()
{
	mptr->AddRef(); // needed because ...
	return (ChSharedPtr<ChPhysicsItem>(mptr));  // .. here I am not getting a new() data, but a reference to something created elsewhere
}
ChSystem::IteratorPhysicsItems ChSystem::IterBeginPhysicsItems() {return (IteratorPhysicsItems(this));};
ChSystem::IteratorPhysicsItems ChSystem::IterEndPhysicsItems() {return (IteratorPhysicsItems());};




} // END_OF_NAMESPACE____

/////////////////////////////////////// eof
<|MERGE_RESOLUTION|>--- conflicted
+++ resolved
@@ -1990,13 +1990,8 @@
 
 	// fill LCP known-term vectors with proper terms (forces, etc.):
 	//
-<<<<<<< HEAD
-	// | M+dt^2*K+dt*R -Cq'|*|v_new|- | [M]*v_old + f*dt     | = |0| ,  c>=0, l>=0, l*c=0;
-	// | Cq              0 | |l    |  | -Ct +min(-C/dt,vlim) |   |c|
-=======
 	// | M+dt^2*K+dt*R -Cq'|*|v_new|- | [M]*v_old + f*dt      | = |0| ,  c>=0, l>=0, l*c=0;
 	// | Cq              0 | |l    |  | -Ct +min(-C/dt,vlim)  |   |c|
->>>>>>> 1bba1f33
 	//
 
 	LCPprepare_load(true,                           // Cq,
