// =============================================================================
// PROJECT CHRONO - http://projectchrono.org
//
// Copyright (c) 2014 projectchrono.org
// All rights reserved.
//
// Use of this source code is governed by a BSD-style license that can be found
// in the LICENSE file at the top level of the distribution and at
// http://projectchrono.org/license-chrono.txt.
//
// =============================================================================
// Author: Milad Rakhsha
// =============================================================================

#ifndef CH_FSI_FORCEI2SPH_H_
#define CH_FSI_FORCEI2SPH_H_

#include "chrono_fsi/physics/ChFsiForce.cuh"
#include "chrono_fsi/math/ChFsiLinearSolver.h"

namespace chrono {
namespace fsi {

/// @addtogroup fsi_physics
/// @{

/// Inter-particle force calculation for the I2SPH method.
class ChFsiForceI2SPH : public ChFsiForce {
  public:
    /// Force class implemented using incompressible SPH method with implicit integrator
    ChFsiForceI2SPH(
        std::shared_ptr<ChBce> otherBceWorker,                   ///< object that handles BCE particles
        std::shared_ptr<SphMarkerDataD> otherSortedSphMarkersD,  ///< information of particle in the sorted device array
        std::shared_ptr<ProximityDataD> otherMarkersProximityD,  ///< object that holds device proximity info
        std::shared_ptr<ProximityDataD> otherMarkersProximityWideD,  ///< object that holds device proximity info for the subdomains
        std::shared_ptr<FsiData> otherFsiGeneralData,            ///< SPH general data
        std::shared_ptr<SimParams> params,                       ///< simulation parameters
        std::shared_ptr<ChCounters> numObjects,                  ///< problem counters
        bool verb                                                ///< verbose output
    );

    ~ChFsiForceI2SPH();
    virtual void Initialize() override;

  private:
    std::shared_ptr<ChFsiLinearSolver> myLinearSolver;

    thrust::device_vector<Real> _sumWij_inv;
    thrust::device_vector<uint> Contact_i;
    thrust::device_vector<Real> G_i;
    thrust::device_vector<Real> A_i;
    thrust::device_vector<Real> L_i;
    thrust::device_vector<uint> csrColInd;
    thrust::device_vector<Real> csrValLaplacian;
    thrust::device_vector<Real3> csrValGradient;
    thrust::device_vector<Real> csrValFunction;
    thrust::device_vector<Real> AMatrix;
    thrust::device_vector<Real3> Normals;
    thrust::device_vector<Real3> V_star_new;
    thrust::device_vector<Real3> V_star_old;
    thrust::device_vector<Real> q_new;
    thrust::device_vector<Real> q_old;
    thrust::device_vector<Real> b1Vector;
    thrust::device_vector<Real3> b3Vector;
    thrust::device_vector<Real> Residuals;
    bool *isErrorH, *isErrorD, *isErrorD2;
    size_t numAllMarkers;
    int NNZ;

<<<<<<< HEAD
    void ForceSPH(std::shared_ptr<SphMarkerDataD> otherSortedSphMarkersD,
                  std::shared_ptr<FsiBodyStateD> fsiBodyStateD,
                  std::shared_ptr<FsiMeshStateD> fsiMesh1DStateD,
                  std::shared_ptr<FsiMeshStateD> fsiMesh2DStateD,
                  Real time,
                  bool firstHalfStep) override;
=======
    virtual void ForceSPH(std::shared_ptr<SphMarkerDataD> otherSphMarkersD,
                          std::shared_ptr<FsiBodyStateD> fsiBodyStateD,
                          std::shared_ptr<FsiMeshStateD> fsiMesh1DStateD,
                          std::shared_ptr<FsiMeshStateD> fsiMesh2DStateD) override;
>>>>>>> 7646c887

    void PreProcessor(std::shared_ptr<SphMarkerDataD> otherSphMarkersD, bool calcLaplacianOperator = true);
};

/// @} fsi_physics

}  // end namespace fsi
}  // end namespace chrono

#endif<|MERGE_RESOLUTION|>--- conflicted
+++ resolved
@@ -67,19 +67,12 @@
     size_t numAllMarkers;
     int NNZ;
 
-<<<<<<< HEAD
     void ForceSPH(std::shared_ptr<SphMarkerDataD> otherSortedSphMarkersD,
                   std::shared_ptr<FsiBodyStateD> fsiBodyStateD,
                   std::shared_ptr<FsiMeshStateD> fsiMesh1DStateD,
                   std::shared_ptr<FsiMeshStateD> fsiMesh2DStateD,
                   Real time,
                   bool firstHalfStep) override;
-=======
-    virtual void ForceSPH(std::shared_ptr<SphMarkerDataD> otherSphMarkersD,
-                          std::shared_ptr<FsiBodyStateD> fsiBodyStateD,
-                          std::shared_ptr<FsiMeshStateD> fsiMesh1DStateD,
-                          std::shared_ptr<FsiMeshStateD> fsiMesh2DStateD) override;
->>>>>>> 7646c887
 
     void PreProcessor(std::shared_ptr<SphMarkerDataD> otherSphMarkersD, bool calcLaplacianOperator = true);
 };
