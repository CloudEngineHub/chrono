// =============================================================================
// PROJECT CHRONO - http://projectchrono.org
//
// Copyright (c) 2024 projectchrono.org
// All rights reserved.
//
// Use of this source code is governed by a BSD-style license that can be found
// in the LICENSE file at the top level of the distribution and at
// http://projectchrono.org/license-chrono.txt.
//
// =============================================================================
// Authors: Radu Serban
// =============================================================================
//
// Utility class to set up a Chrono::FSI problem.
//
// =============================================================================

#include <fstream>
#include <iostream>
#include <sstream>
#include <queue>
#include <stdexcept>

#include "chrono/assets/ChVisualShapeBox.h"
#include "chrono/physics/ChLinkMotorLinearPosition.h"
#include "chrono/physics/ChLinkMotorRotationAngle.h"
#include "chrono/utils/ChUtils.h"

#include "chrono_fsi/sph/ChFsiProblemSPH.h"
#include "chrono_fsi/sph/utils/SphUtilsTypeConvert.cuh"

#include "chrono_thirdparty/stb/stb.h"
#include "chrono_thirdparty/filesystem/path.h"

using std::cout;
using std::cerr;
using std::endl;

namespace chrono {
namespace fsi {
namespace sph {

// ----------------------------------------------------------------------------

ChFsiProblemSPH::ChFsiProblemSPH(double spacing, ChSystem* sys)
    : m_sysMBS(sys),
      m_spacing(spacing),
      m_initialized(false),
      m_offset_sph(VNULL),
      m_offset_bce(VNULL),
      m_bc_type({BCType::NONE, BCType::NONE, BCType::NONE}),
      m_verbose(false) {
    m_ground = chrono_types::make_shared<ChBody>();
    m_ground->SetFixed(true);

    // Create the underlying SPH system
    m_sysSPH = chrono_types::make_shared<ChFsiFluidSystemSPH>();

    // Set parameters for underlying SPH system
    m_sysSPH->SetInitialSpacing(spacing);
    m_sysSPH->SetKernelMultiplier(1.2);

    // Create the underlying FSI system
    m_sysFSI = chrono_types::make_shared<ChFsiSystemSPH>(sys, m_sysSPH.get());
    m_sysFSI->SetVerbose(m_verbose);

    // Create the surface reconstructor and set default parameters
    m_splashsurf = chrono_types::make_shared<ChFsiSplashsurfSPH>(*m_sysSPH);
    m_splashsurf->SetSmoothingLength(1.5);
    m_splashsurf->SetCubeSize(0.5);
    m_splashsurf->SetSurfaceThreshold(0.6);
}

void ChFsiProblemSPH::AttachMultibodySystem(ChSystem* sys) {
    m_sysMBS = sys;
    m_sysFSI->AttachMultibodySystem(sys);
}

void ChFsiProblemSPH::SetVerbose(bool verbose) {
    m_sysFSI->SetVerbose(verbose);
    m_verbose = verbose;
}

void ChFsiProblemSPH::SetCfdSPH(const ChFsiFluidSystemSPH::FluidProperties& fluid_props) {
    m_sysSPH->SetCfdSPH(fluid_props);
}

void ChFsiProblemSPH::SetElasticSPH(const ChFsiFluidSystemSPH::ElasticMaterialProperties& mat_props) {
    m_sysSPH->SetElasticSPH(mat_props);
}

void ChFsiProblemSPH::SetSPHParameters(const ChFsiFluidSystemSPH::SPHParameters& sph_params) {
    m_sysSPH->SetSPHParameters(sph_params);
}

void ChFsiProblemSPH::SetSplashsurfParameters(const ChFsiFluidSystemSPH::SplashsurfParameters& params) {
    m_splashsurf->SetSmoothingLength(params.smoothing_length);
    m_splashsurf->SetCubeSize(params.cube_size);
    m_splashsurf->SetSurfaceThreshold(params.surface_threshold);
}

// ----------------------------------------------------------------------------

void ChFsiProblemSPH::AddRigidBody(std::shared_ptr<ChBody> body,
                                   std::shared_ptr<utils::ChBodyGeometry> geometry,
                                   bool check_embedded,
                                   bool use_grid) {
    if (m_verbose)
        cout << "Add rigid body '" << body->GetName() << "'" << endl;

    // Add the FSI rigid body to the underlying FSI system
    auto fsi_body = m_sysFSI->AddFsiBody(body, geometry, check_embedded);
    m_fsi_bodies[body] = fsi_body->index;
}

void ChFsiProblemSPH::AddRigidBodySphere(std::shared_ptr<ChBody> body,
                                         const ChVector3d& pos,
                                         double radius,
                                         bool use_grid) {
    auto geometry = chrono_types::make_shared<utils::ChBodyGeometry>();
    geometry->coll_spheres.push_back(utils::ChBodyGeometry::SphereShape(pos, radius));
    AddRigidBody(body, geometry, true, use_grid);
}

void ChFsiProblemSPH::AddRigidBodyBox(std::shared_ptr<ChBody> body, const ChFramed& frame, const ChVector3d& size) {
    auto geometry = chrono_types::make_shared<utils::ChBodyGeometry>();
    geometry->coll_boxes.push_back(utils::ChBodyGeometry::BoxShape(frame.GetPos(), frame.GetRot(), size));
    AddRigidBody(body, geometry, true, true);
}

void ChFsiProblemSPH::AddRigidBodyCylinderX(std::shared_ptr<ChBody> body,
                                            const ChFramed& frame,
                                            double radius,
                                            double length,
                                            bool use_grid) {
    auto geometry = chrono_types::make_shared<utils::ChBodyGeometry>();
    geometry->coll_cylinders.push_back(
        utils::ChBodyGeometry::CylinderShape(frame.GetPos(), frame.GetRotMat().GetAxisX(), radius, length));
    AddRigidBody(body, geometry, true, use_grid);
}

void ChFsiProblemSPH::AddRigidBodyMesh(std::shared_ptr<ChBody> body,
                                       const ChFramed& pos,
                                       const std::string& obj_filename,
                                       const ChVector3d& interior_point,
                                       double scale) {
    auto geometry = chrono_types::make_shared<utils::ChBodyGeometry>();
    geometry->coll_meshes.push_back(
        utils::ChBodyGeometry::TrimeshShape(pos.GetPos(), pos.GetRot(), obj_filename, interior_point, scale));
    AddRigidBody(body, geometry, true, true);
}

size_t ChFsiProblemSPH::GetNumBCE(std::shared_ptr<ChBody> body) const {
    auto index = m_fsi_bodies.at(body);
    return m_sysSPH->m_bodies[index].bce_coords.size();
}

// ----------------------------------------------------------------------------

void ChFsiProblemSPH::UseNodeDirections(NodeDirectionsMode mode) {
    m_sysFSI->UseNodeDirections(mode);
}

void ChFsiProblemSPH::SetBcePattern1D(BcePatternMesh1D pattern, bool remove_center) {
    m_sysSPH->SetBcePattern1D(pattern, remove_center);
}

void ChFsiProblemSPH::SetBcePattern2D(BcePatternMesh2D pattern, bool remove_center) {
    m_sysSPH->SetBcePattern2D(pattern, remove_center);
}

void ChFsiProblemSPH::AddFeaMesh(std::shared_ptr<fea::ChMesh> mesh, bool check_embedded) {
    if (m_verbose)
        cout << "Add FEA mesh '" << mesh->GetName() << "'" << endl;

    // Add 1D surfaces from given FEA mesh to the underlying FSI system
    auto fsi_mesh1D = m_sysFSI->AddFsiMesh1D(mesh, check_embedded);
    if (m_verbose) {
        if (fsi_mesh1D)
            cout << "  added " << fsi_mesh1D->GetNumElements() << " segments" << endl;
        else
            cout << "  mesh does not contain any 1D elements" << endl;
    }

    // Add 2D surfaces from given mesh to the underlying FSI system
    auto fsi_mesh2D = m_sysFSI->AddFsiMesh2D(mesh, check_embedded);
    if (m_verbose) {
        if (fsi_mesh2D)
            cout << "  added " << fsi_mesh2D->GetNumElements() << " faces" << endl;
        else
            cout << "  mesh does not contain any 2D elements" << endl;
    }
}

// ----------------------------------------------------------------------------

void ChFsiProblemSPH::Initialize() {
    // Add ground body to MBS system
    if (m_sysMBS)
        m_sysMBS->AddBody(m_ground);

    // Prune SPH particles at grid locations that overlap with obstacles
    if (!m_sysSPH->m_bodies.empty()) {
        if (m_verbose)
            cout << "Remove SPH particles inside FSI solid volumes" << endl;

        for (auto& b : m_sysSPH->m_bodies)
            if (b.check_embedded)
                ProcessBody(b);

        for (auto m : m_sysSPH->m_meshes1D)
            if (m.check_embedded)
                ProcessFeaMesh1D(m);

        for (auto m : m_sysSPH->m_meshes2D)
            if (m.check_embedded)
                ProcessFeaMesh2D(m);

        if (m_verbose)
            cout << "  Num. SPH particles: " << m_sph.size() << endl;
    }

    // Keep track of the AABB of all SPH particles and BCE markers
    ChAABB aabb;

    // Convert SPH grid points to real coordinates and apply position offset
    // Include SPH particles in AABB
    std::vector<ChVector3d> sph_points;
    sph_points.reserve(m_sph.size());
    for (const auto& p : m_sph) {
        ChVector3d point = Grid2Point(p);
        point += m_offset_sph;
        sph_points.push_back(point);
        aabb += point;
    }

    m_sph_aabb = aabb;

    // Convert boundary grid points to real coordinates and apply position offset
    // Include boundary BCE markers in AABB
    std::vector<ChVector3d> bce_points;
    bce_points.reserve(m_bce.size());
    for (const auto& p : m_bce) {
        ChVector3d point = Grid2Point(p);
        point += m_offset_bce;
        bce_points.push_back(point);
        aabb += point;
    }

    // Callback for setting initial particle properties
    if (!m_props_cb)
        m_props_cb = chrono_types::make_shared<ParticlePropertiesCallback>();

    // Create SPH particles
    switch (m_sysSPH->GetPhysicsProblem()) {
        case PhysicsProblem::CFD: {
            for (const auto& pos : sph_points) {
                m_props_cb->set(*m_sysSPH, pos);
                m_sysSPH->AddSPHParticle(pos, m_props_cb->rho0, m_props_cb->p0, m_props_cb->mu0, m_props_cb->v0);
            }
            break;
        }
        case PhysicsProblem::CRM: {
            ChVector3d tau_offdiag(0);
            for (const auto& pos : sph_points) {
                m_props_cb->set(*m_sysSPH, pos);
                ChVector3d tau_diag(-m_props_cb->p0);
                // Consolidation Pressure is only used in the MCC rheology model
                double consolidation_pressure = m_props_cb->p0 * m_props_cb->pre_pressure_scale0;
                m_sysSPH->AddSPHParticle(pos, m_props_cb->rho0, m_props_cb->p0, m_props_cb->mu0, m_props_cb->v0,  //
<<<<<<< HEAD
                                         tau_diag, tau_offdiag, consolidation_pressure);
=======
                                         tau_diag, tau_offdiag);
>>>>>>> 7074dfa4
            }
            break;
        }
    }

    // Create boundary BCE markers
    // (ATTENTION: BCE markers must be created after the SPH particles!)
    m_sysSPH->AddBCEBoundary(bce_points, m_ground->GetFrameRefToAbs());

    if (m_verbose) {
        cout << "AABB of SPH particles:" << endl;
        cout << "  min: " << m_sph_aabb.min << endl;
        cout << "  max: " << m_sph_aabb.max << endl;
        cout << "AABB of SPH particles + BCE markers" << endl;
        cout << "  min: " << aabb.min << endl;
        cout << "  max: " << aabb.max << endl;
    }

    // Set computational domain
    if (!m_domain_aabb.IsInverted()) {
        // Use provided computational domain
        m_sysSPH->SetComputationalDomain(m_domain_aabb, m_bc_type);
    } else {
        // Calculate computational domain based on actual AABB of all markers
        int bce_layers = m_sysSPH->GetNumBCELayers();
        m_domain_aabb = ChAABB(aabb.min - bce_layers * m_spacing, aabb.max + bce_layers * m_spacing);
        m_sysSPH->SetComputationalDomain(m_domain_aabb, BC_NONE);
    }

    // Initialize the underlying FSI system
    m_sysFSI->Initialize();

    // Set SPH particle radius for the surface reconstructor
    m_splashsurf->SetParticleRadius(m_spacing / 2);

    m_initialized = true;
}

void ChFsiProblemSPH::PrintStats() const {
    m_sysSPH->PrintStats();
}

void ChFsiProblemSPH::PrintTimeSteps(const std::string& path) const {
    m_sysSPH->PrintTimeSteps(path);
}

// Check if specified point is inside a primitive shape of the given geometry.
// Test a shape volume enlarged by the specified envelope.
bool InsidePoint(const utils::ChBodyGeometry& geometry, const ChVector3d& p, double envelope) {
    for (const auto& sphere : geometry.coll_spheres) {
        auto radius = sphere.radius + envelope;
        if ((p - sphere.pos).Length2() <= radius * radius)
            return true;
    }

    for (const auto& box : geometry.coll_boxes) {
        auto pp = box.rot.RotateBack(p - box.pos);
        auto hdims = box.dims / 2 + envelope;
        if (std::abs(pp.x()) <= hdims.x() &&  //
            std::abs(pp.y()) <= hdims.y() &&  //
            std::abs(pp.z()) <= hdims.z())
            return true;
    }

    for (const auto& cyl : geometry.coll_cylinders) {
        auto pp = cyl.rot.RotateBack(p - cyl.pos);
        auto radius = cyl.radius + envelope;
        auto hlength = cyl.length / 2 + envelope;
        if (pp.x() * pp.x() + pp.y() * pp.y() <= radius * radius &&  //
            std::abs(pp.z()) <= hlength)
            return true;
    }

    return false;
}

// Prune SPH particles inside a body volume.
void ChFsiProblemSPH::ProcessBody(ChFsiFluidSystemSPH::FsiSphBody& b) {
    int num_removed = 0;

    // Traverse all body BCEs (with potential duplicates), transform into the ChFsiProblemSPH frame, express in grid
    // coordinates and calculate the (integer) body AABB.
    ChVector3i aabb_min(+std::numeric_limits<int>::max());
    ChVector3i aabb_max(-std::numeric_limits<int>::max());
    for (auto& p_abs : b.bce) {
        auto p_sph = p_abs - m_offset_sph;  // BCE point in ChFsiProblemSPH frame
        auto p_grd = Snap2Grid(p_sph);      // BCE point in integer grid coordinates
        aabb_min = Vmin(aabb_min, p_grd);
        aabb_max = Vmax(aabb_max, p_grd);
    }

    //// TODO: possible performance optimization: also check if grid point inside SPH AABB

    // Collect all grid points inside the volume of a body primitive shape
    GridPoints interior;
    for (int ix = aabb_min.x(); ix <= aabb_max.x(); ix++) {
        for (int iy = aabb_min.y(); iy <= aabb_max.y(); iy++) {
            for (int iz = aabb_min.z(); iz <= aabb_max.z(); iz++) {
                // Convert to body local frame
                ChVector3d p_sph = Grid2Point({ix, iy, iz});
                ChVector3d p_abs = p_sph + m_offset_sph;
                ChVector3d p_loc = b.fsi_body->body->TransformPointParentToLocal(p_abs);
                // Check if inside a primitive shape
                if (InsidePoint(*b.fsi_body->geometry, p_loc, m_spacing))
                    interior.insert(ChVector3i(ix, iy, iz));
            }
        }
    }

    // Remove any SPH particles at an interior location
    for (const auto& p : interior) {
        auto iter = m_sph.find(p);
        if (iter != m_sph.end()) {
            m_sph.erase(iter);
            num_removed++;
        }
    }

    // Treat mesh shapes spearately
    for (const auto& mesh : b.fsi_body->geometry->coll_meshes) {
        auto num_removed_mesh = ProcessBodyMesh(b, *mesh.trimesh, mesh.int_point);
        num_removed += num_removed_mesh;
    }

    if (m_verbose) {
        cout << "  Body '" << b.fsi_body->body->GetName() << "'" << endl;
        cout << "    Num. SPH particles removed: " << num_removed << endl;
    }
}

// Offsets for the 6 neighbors of an integer grid node.
static const std::vector<ChVector3i> nbr3D{
    ChVector3i(-1, 0, 0),  //
    ChVector3i(+1, 0, 0),  //
    ChVector3i(0, -1, 0),  //
    ChVector3i(0, +1, 0),  //
    ChVector3i(0, 0, -1),  //
    ChVector3i(0, 0, +1)   //
};

// Prune SPH particles inside a body mesh volume.
int ChFsiProblemSPH::ProcessBodyMesh(ChFsiFluidSystemSPH::FsiSphBody& b,
                                     ChTriangleMeshConnected trimesh,
                                     const ChVector3d& interior_point) {
    // Transform mesh in ChFsiProblemSPH frame
    // (to address any roundoff issues that may result in a set of BCE markers that are not watertight)
    for (auto& v : trimesh.GetCoordsVertices()) {
        auto v_abs = b.fsi_body->body->TransformPointLocalToParent(v);  // vertex in absolute frame
        v = v_abs - m_offset_sph;                                       // vertex in FSIProblem frame
    }

    // BCE marker locations (in FSIProblem frame)
    auto bce = m_sysSPH->CreatePointsMesh(trimesh);

    // BCE marker locations in integer grid coordinates
    GridPoints gbce;
    for (auto& p : bce) {
        gbce.insert(Snap2Grid(p));
    }

    // Express the provided interior point in ChFsiProblemSPH grid coordinates
    auto c_abs = b.fsi_body->body->TransformPointLocalToParent(interior_point);  // interior point (abs frame)
    auto c_sph = c_abs - m_offset_sph;                                           // interior point (FSI problem frame)
    auto c = Snap2Grid(c_sph);                                                   // interior point (integer grid coords)

    // Calculate the (integer) mesh AABB
    ChVector3i aabb_min(+std::numeric_limits<int>::max());
    ChVector3i aabb_max(-std::numeric_limits<int>::max());
    for (const auto& p : gbce) {
        aabb_min = Vmin(aabb_min, p);
        aabb_max = Vmax(aabb_max, p);
    }

    // Collect all grid points contained in the BCE volume in a set (initialized with the mesh BCEs)
    GridPoints list = gbce;

    // Use a queue-based flood-filling algorithm to find all points interior to the mesh volume
    std::queue<ChVector3i> todo;

    // Add the provided interior point to the work queue then iterate until the queue is empty
    todo.push({c.x(), c.y(), c.z()});
    while (!todo.empty()) {
        // Get first element in queue, add it to the set, then remove from queue
        auto crt = todo.front();
        list.insert(crt);
        todo.pop();

        // Safeguard -- stop as soon as we spill out of the mesh AABB
        if (!(crt > aabb_min && crt < aabb_max)) {
            cerr << "Mesh BCE set is NOT watertight!" << endl;
            throw std::invalid_argument("Mesh BCE set is NOT watertight!");
        }

        // Loop through all 6 neighbors of the current node and add them to the end of the work queue
        // if not already in the set
        for (int k = 0; k < 6; k++) {
            auto nbr = crt + nbr3D[k];
            if (list.find(nbr) == list.end())
                todo.push(nbr);
        }
    }

    // Loop through the set of nodes and remove any SPH particle at one of these locations
    int num_removed = 0;
    for (const auto& p : list) {
        auto iter = m_sph.find(p);
        if (iter != m_sph.end()) {
            m_sph.erase(iter);
            num_removed++;
        }
    }

    return num_removed;
}

void ChFsiProblemSPH::ProcessFeaMesh1D(ChFsiFluidSystemSPH::FsiSphMesh1D& m) {
    // If the mesh BCEs do not include the central marker, regenerate them. Otherwise, use existing BCEs
    std::vector<ChVector3d> bce;
    if (m_sysSPH->m_remove_center1D) {
        std::vector<ChVector3i> bce_ids;
        std::vector<ChVector3d> bce_coords;
        m_sysSPH->CreateBCEFsiMesh1D(m.fsi_mesh, m_sysSPH->m_pattern1D, false, bce_ids, bce_coords, bce);
    } else {
        bce = m.bce;
    }

    // Transform BCE marker locations in FSIProblem frame and generate BCE marker locations in integer grid coordinates
    GridPoints gbce;
    for (auto& p : bce) {
        ////auto p_offset = p - m_offset_sph;
        ////auto p_grid = Snap2Grid(p_offset);
        ////cout << p << "   |   " << p_offset << "  |   " << p_grid << endl;
        ////gbce.insert(p_grid);
        gbce.insert(Snap2Grid(p - m_offset_sph));
    }

    // Remove any SPH particles at the mesh BCE locations
    int num_removed = 0;
    for (const auto& p : gbce) {
        auto iter = m_sph.find(p);
        if (iter != m_sph.end()) {
            m_sph.erase(iter);
            num_removed++;
        }
    }

    if (m_verbose) {
        cout << "  1D FEA mesh" << endl;
        cout << "    Num. SPH particles removed: " << num_removed << endl;
    }
}

void ChFsiProblemSPH::ProcessFeaMesh2D(ChFsiFluidSystemSPH::FsiSphMesh2D& m) {
    // If the mesh BCEs do not include the central marker, regenerate them. Otherwise, use existing BCEs
    bool regenerate_bce = m_sysSPH->m_pattern2D == BcePatternMesh2D::CENTERED && m_sysSPH->m_remove_center2D;
    std::vector<ChVector3d> bce;
    if (regenerate_bce) {
        std::vector<ChVector3i> bce_ids;
        std::vector<ChVector3d> bce_coords;
        m_sysSPH->CreateBCEFsiMesh2D(m.fsi_mesh, BcePatternMesh2D::CENTERED, false, bce_ids, bce_coords, bce);
    } else {
        bce = m.bce;
    }

    // Transform BCE marker locations in FSIProblem frame and generate BCE marker locations in integer grid coordinates
    GridPoints gbce;
    for (auto& p : bce)
        gbce.insert(Snap2Grid(p - m_offset_sph));

    // Remove any SPH particles at the mesh BCE locations
    int num_removed = 0;
    for (const auto& p : gbce) {
        auto iter = m_sph.find(p);
        if (iter != m_sph.end()) {
            m_sph.erase(iter);
            num_removed++;
        }
    }

    if (m_verbose) {
        cout << "  2D FEA mesh" << endl;
        cout << "    Num. SPH particles removed: " << num_removed << endl;
    }
}

// ----------------------------------------------------------------------------

void ChFsiProblemSPH::SetOutputLevel(OutputLevel output_level) {
    m_sysSPH->SetOutputLevel(output_level);
}

void ChFsiProblemSPH::SaveOutputData(double time, const std::string& sph_dir, const std::string& fsi_dir) {
    m_sysSPH->SaveParticleData(sph_dir);
    m_sysSPH->SaveSolidData(fsi_dir, time);
}

void ChFsiProblemSPH::SaveInitialMarkers(const std::string& out_dir) const {
    // SPH particle grid locations
    std::ofstream sph_grid(out_dir + "/sph_grid.txt", std::ios_base::out);
    for (const auto& p : m_sph)
        sph_grid << p << std::endl;

    // Fixed BCE marker grid locations
    std::ofstream bce_grid(out_dir + "/bce_grid.txt", std::ios_base::out);
    for (const auto& p : m_bce)
        bce_grid << p << std::endl;

    // Body BCE marker locations
    std::ofstream obs_bce(out_dir + "/body_bce.txt", std::ios_base::out);
    for (const auto& b : m_sysSPH->m_bodies) {
        for (const auto& p : b.bce_coords)
            obs_bce << p << std::endl;
    }
}

// ----------------------------------------------------------------------------

void ChFsiProblemSPH::DoStepDynamics(double step) {
    m_sysFSI->DoStepDynamics(step);
}

// ----------------------------------------------------------------------------

const ChVector3d& ChFsiProblemSPH::GetFsiBodyForce(std::shared_ptr<ChBody> body) const {
    auto index = m_fsi_bodies.at(body);
    return m_sysFSI->GetFsiBodyForce(index);
}

const ChVector3d& ChFsiProblemSPH::GetFsiBodyTorque(std::shared_ptr<ChBody> body) const {
    auto index = m_fsi_bodies.at(body);
    return m_sysFSI->GetFsiBodyTorque(index);
}

// ----------------------------------------------------------------------------

void ChFsiProblemSPH::CreateParticleRelocator() {
    SphParticleRelocator::DefaultProperties props;
    props.rho0 = m_sysSPH->GetDensity();
    props.mu0 = m_sysSPH->GetViscosity();

    m_relocator = chrono_types::make_unique<SphParticleRelocator>(*m_sysSPH->m_data_mgr, props);
}

void ChFsiProblemSPH::BCEShift(const ChVector3d& shift_dist) {
    ChAssertAlways(m_relocator);

    m_relocator->Shift(MarkerType::BCE_WALL, ToReal3(shift_dist));
}

void ChFsiProblemSPH::SPHShift(const ChVector3d& shift_dist) {
    ChAssertAlways(m_relocator);

    m_relocator->Shift(MarkerType::SPH_PARTICLE, ToReal3(shift_dist));
}

void ChFsiProblemSPH::SPHMoveAABB2AABB(const ChAABB& aabb_src, const ChIntAABB& aabb_dest) {
    ChAssertAlways(m_relocator);

    m_relocator->MoveAABB2AABB(MarkerType::SPH_PARTICLE, ToRealAABB(aabb_src), ToIntAABB(aabb_dest), Real(m_spacing));
}

void ChFsiProblemSPH::ForceProximitySearch() {
    m_sysSPH->m_force_proximity_search = true;
}

// ----------------------------------------------------------------------------

void ChFsiProblemSPH::WriteReconstructedSurface(const std::string& dir, const std::string& name, bool quiet) {
#ifndef CHRONO_HAS_SPLASHSURF
    std::cerr << "Warning: splashsurf not available; no mesh was generated." << std::endl;
    return;
#endif

    std::string in_filename = dir + "/" + name + ".json";
    std::string out_filename = dir + "/" + name + ".obj";

    m_splashsurf->WriteParticleFileJSON(in_filename);
    m_splashsurf->WriteReconstructedSurface(in_filename, out_filename, quiet);
}

// ============================================================================

ChFsiProblemCartesian::ChFsiProblemCartesian(double spacing, ChSystem* sys) : ChFsiProblemSPH(spacing, sys) {}

void ChFsiProblemCartesian::Construct(const std::string& sph_file,
                                      const std::string& bce_file,
                                      const ChVector3d& pos,
                                      bool use_grid_coordinates) {
    if (m_verbose) {
        cout << "Construct ChFsiProblemSPH from data files" << endl;
    }

    std::string line;

    std::ifstream sph(sph_file, std::ios_base::in);
    while (std::getline(sph, line)) {
        // Replace commas with spaces for CSV format
        std::replace(line.begin(), line.end(), ',', ' ');
        std::istringstream iss(line);

        if (use_grid_coordinates) {
            // Read integer grid coordinates directly
            int x, y, z;
            if (iss >> x >> y >> z) {
                m_sph.insert(ChVector3i(x, y, z));
            }
        } else {
            // Read physical positions and convert to grid coordinates
            double x, y, z;
            if (iss >> x >> y >> z) {
                ChVector3i grid_pos((int)std::round(x / m_spacing), (int)std::round(y / m_spacing),
                                    (int)std::round(z / m_spacing));
                m_sph.insert(grid_pos);
            }
        }
    }

    std::ifstream bce(bce_file, std::ios_base::in);
    while (std::getline(bce, line)) {
        // Replace commas with spaces for CSV format
        std::replace(line.begin(), line.end(), ',', ' ');
        std::istringstream iss(line);

        if (use_grid_coordinates) {
            // Read integer grid coordinates directly
            int x, y, z;
            if (iss >> x >> y >> z) {
                m_bce.insert(ChVector3i(x, y, z));
            }
        } else {
            // Read physical positions and convert to grid coordinates
            double x, y, z;
            if (iss >> x >> y >> z) {
                ChVector3i grid_pos((int)std::round(x / m_spacing), (int)std::round(y / m_spacing),
                                    (int)std::round(z / m_spacing));
                m_bce.insert(grid_pos);
            }
        }
    }

    if (m_verbose) {
        cout << "  SPH particles filename: " << sph_file << "  [" << m_sph.size() << "]" << endl;
        cout << "  BCE markers filename: " << bce_file << "  [" << m_bce.size() << "]" << endl;
    }

    m_offset_sph = pos;
    m_offset_bce = m_offset_sph;
}

void ChFsiProblemCartesian::Construct(const ChVector3d& box_size, const ChVector3d& pos, int side_flags) {
    // Number of points in each direction
    int Nx = std::round(box_size.x() / m_spacing) + 1;
    int Ny = std::round(box_size.y() / m_spacing) + 1;
    int Nz = std::round(box_size.z() / m_spacing) + 1;

    // Reserve space for containers
    int num_sph = Nx * Ny * Nz;

    std::vector<ChVector3i> sph;
    sph.reserve(num_sph);

    // Generate SPH points
    for (int Ix = 0; Ix < Nx; Ix++) {
        for (int Iy = 0; Iy < Ny; Iy++) {
            for (int Iz = 0; Iz < Nz; Iz++) {
                sph.push_back(ChVector3i(Ix, Iy, Iz));  // SPH particles above 0
            }
        }
    }

    // Insert in cached sets
    for (auto& p : sph) {
        m_sph.insert(p);
    }

    if (m_verbose) {
        cout << "Construct box ChFsiProblemSPH" << endl;
        cout << "  Particle grid size: " << Nx << " " << Ny << " " << Nz << endl;
        cout << "  Num. SPH particles: " << m_sph.size() << endl;
    }

    m_offset_sph = pos - ChVector3d(box_size.x() / 2, box_size.y() / 2, 0);

    if (side_flags != BoxSide::NONE)
        AddBoxContainer(box_size, pos, side_flags);
}

void ChFsiProblemCartesian::Construct(const std::string& heightmap_file,
                                      double length,
                                      double width,
                                      const ChVector2d& height_range,
                                      double depth,
                                      bool uniform_depth,
                                      const ChVector3d& pos,
                                      int side_flags) {
    // Read the image file (request only 1 channel) and extract number of pixels
    STB cmap;
    if (!cmap.ReadFromFile(heightmap_file, 1)) {
        cerr << "Cannot open height map image file " << heightmap_file << endl;
        throw std::invalid_argument("Cannot open height map image file");
    }

    bool x_pos = (side_flags & static_cast<int>(BoxSide::X_POS)) != 0;
    bool x_neg = (side_flags & static_cast<int>(BoxSide::X_NEG)) != 0;
    bool y_pos = (side_flags & static_cast<int>(BoxSide::Y_POS)) != 0;
    bool y_neg = (side_flags & static_cast<int>(BoxSide::Y_NEG)) != 0;
    bool z_neg = (side_flags & static_cast<int>(BoxSide::Z_NEG)) != 0;

    int nx = cmap.GetWidth();   // number of pixels in x direction
    int ny = cmap.GetHeight();  // number of pixels in y direction

    double dx = length / (nx - 1);
    double dy = width / (ny - 1);

    // Create a matrix with gray levels (g = 0x0000 is black, g = 0xffff is white)
    unsigned short g_min = std::numeric_limits<unsigned short>::max();
    unsigned short g_max = 0;
    ChMatrixDynamic<unsigned short> gmap(nx, ny);
    for (int ix = 0; ix < nx; ix++) {
        for (int iy = 0; iy < ny; iy++) {
            auto gray = cmap.Gray(ix, iy);
            gmap(ix, iy) = gray;
            g_min = std::min(g_min, gray);
            g_max = std::max(g_max, gray);
        }
    }

    // Calculate height scaling (black->hMin, white->hMax)
    double h_scale = (height_range[1] - height_range[0]) / cmap.GetRange();

    // Calculate min and max heights and corresponding grid levels
    auto z_min = height_range[0] + g_min * h_scale;
    auto z_max = height_range[0] + g_max * h_scale;
    int Iz_min = (int)std::round(z_min / m_spacing);
    int Iz_max = (int)std::round(z_max / m_spacing);

    ////cout << "g_min = " << g_min << endl;
    ////cout << "g_max = " << g_max << endl;

    // Number of particles in each direction
    int Nx = (int)std::round(length / m_spacing);
    int Ny = (int)std::round(width / m_spacing);
    double Dx = length / Nx;
    double Dy = width / Ny;
    Nx += 1;
    Ny += 1;

    // Number of particles in Z direction over specified depth
    int Nz = (int)std::round(depth / m_spacing) + 1;

    // Number of BCE layers
    int bce_layers = m_sysSPH->GetNumBCELayers();

    // Reserve space for containers
    std::vector<ChVector3i> sph;
    std::vector<ChVector3i> bce;
    sph.reserve(Nx * Ny * Nz);            // underestimate if not uniform depth
    bce.reserve(bce_layers * (Nx * Ny));  // underestimate if creating side walls

    // Generate SPH and bottom BCE points
    for (int Ix = 0; Ix < Nx; Ix++) {
        double x = Ix * Dx;
        // x location between pixels ix1 and ix2
        int ix1 = (Ix == Nx - 1) ? nx - 2 : (int)std::floor(x / dx);
        int ix2 = (Ix == 0) ? 1 : (int)std::ceil(x / dx);
        // weight for bi-linear interpolation
        double wx = (ix2 * dx - x) / dx;

        for (int Iy = 0; Iy < Ny; Iy++) {
            double y = Iy * Dy;
            // y location between pixels iy1 and iy2
            int iy1 = (Iy == Ny - 1) ? ny - 2 : (int)std::floor(y / dy);
            int iy2 = (Iy == 0) ? 1 : (int)std::ceil(y / dy);
            // weight for bi-linear interpolation
            double wy = (iy2 * dy - y) / dy;

            // Calculate surface height at current location (bi-linear interpolation)
            auto h1 = wx * gmap(ix1, iy1) + (1 - wx) * gmap(ix2, iy1);
            auto h2 = wx * gmap(ix1, iy2) + (1 - wx) * gmap(ix2, iy2);
            auto z = height_range[0] + (wy * h1 + (1 - wy) * h2) * h_scale;
            int Iz = (int)std::round(z / m_spacing);

            // Create SPH particle locations below current point
            int nz = uniform_depth ? Nz : Iz + Nz;
            for (int k = 0; k < nz; k++) {
                sph.push_back(ChVector3i(Ix, Iy, Iz));
                Iz--;
            }

            // Create BCE marker locations below the SPH particles
            if (z_neg) {
                for (int k = 0; k < bce_layers; k++) {
                    bce.push_back(ChVector3i(Ix, Iy, Iz));
                    Iz--;
                }
            }
        }
    }

    ////cout << "IZmin = " << Iz_min << endl;
    ////cout << "IZmax = " << Iz_max << endl;

    // Generate side BCE points
    auto nz_min = Iz_min - Nz - bce_layers;
    auto nz_max = Iz_max + bce_layers;

    if (x_neg) {
        for (int Iy = 0; Iy < Ny; Iy++) {
            for (int Ix = -bce_layers; Ix < 0; Ix++) {
                for (int k = nz_min; k < nz_max; k++) {
                    bce.push_back(ChVector3i(Ix, Iy, k));
                }
            }
        }
    }

    if (x_pos) {
        for (int Iy = 0; Iy < Ny; Iy++) {
            for (int Ix = -bce_layers; Ix < 0; Ix++) {
                for (int k = nz_min; k < nz_max; k++) {
                    bce.push_back(ChVector3i(Nx - 1 - Ix, Iy, k));
                }
            }
        }
    }

    if (y_neg) {
        for (int Ix = -bce_layers; Ix < Nx + bce_layers; Ix++) {
            for (int Iy = -bce_layers; Iy < 0; Iy++) {
                for (int k = nz_min; k < nz_max; k++) {
                    bce.push_back(ChVector3i(Ix, Iy, k));
                }
            }
        }
    }

    if (y_pos) {
        for (int Ix = -bce_layers; Ix < Nx + bce_layers; Ix++) {
            for (int Iy = -bce_layers; Iy < 0; Iy++) {
                for (int k = nz_min; k < nz_max; k++) {
                    bce.push_back(ChVector3i(Ix, Ny - 1 - Iy, k));
                }
            }
        }
    }

    // Note that pixels in image start at top-left.
    // Modify y coordinates so that particles start at bottom-left before inserting in cached sets.
    for (auto& p : sph) {
        p.y() = (Ny - 1) - p.y();
        m_sph.insert(p);
    }
    for (auto& p : bce) {
        p.y() = (Ny - 1) - p.y();
        m_bce.insert(p);
    }

    if (m_verbose) {
        cout << "Construct ChFsiProblemSPH from heightmap file" << endl;
        cout << "  Heightmap filename: " << heightmap_file << endl;
        cout << "  Num. SPH particles: " << m_sph.size() << endl;
        cout << "  Num. BCE markers:   " << m_bce.size() << endl;
    }

    m_offset_sph = pos - ChVector3d(length / 2, width / 2, 0);
    if (side_flags != BoxSide::NONE)
        m_offset_bce = m_offset_sph;
}

size_t ChFsiProblemCartesian::AddBoxContainer(const ChVector3d& box_size,  // box dimensions
                                              const ChVector3d& pos,       // reference positions
                                              int side_flags               // sides for which BCE markers are created
) {
    if (m_verbose) {
        cout << "Construct box container" << endl;
    }

    int bce_layers = m_sysSPH->GetNumBCELayers();

    int Nx = std::round(box_size.x() / m_spacing) + 1;
    int Ny = std::round(box_size.y() / m_spacing) + 1;
    int Nz = std::round(box_size.z() / m_spacing) + 1;

    bool x_pos = (side_flags & static_cast<int>(BoxSide::X_POS)) != 0;
    bool x_neg = (side_flags & static_cast<int>(BoxSide::X_NEG)) != 0;
    bool y_pos = (side_flags & static_cast<int>(BoxSide::Y_POS)) != 0;
    bool y_neg = (side_flags & static_cast<int>(BoxSide::Y_NEG)) != 0;
    bool z_pos = (side_flags & static_cast<int>(BoxSide::Z_POS)) != 0;
    bool z_neg = (side_flags & static_cast<int>(BoxSide::Z_NEG)) != 0;

    int num_bce = 0;
    if (x_pos)
        num_bce += Ny * Nz * bce_layers;
    if (x_neg)
        num_bce += Ny * Nz * bce_layers;
    if (y_pos)
        num_bce += Nz * Nx * bce_layers;
    if (y_neg)
        num_bce += Nz * Nx * bce_layers;
    if (z_pos)
        num_bce += Nx * Ny * bce_layers;
    if (z_neg)
        num_bce += Nx * Ny * bce_layers;

    std::vector<ChVector3i> bce;
    bce.reserve(num_bce);

    // Bottom/top BCE points
    if (z_neg) {
        for (int Ix = 0; Ix < Nx; Ix++) {
            for (int Iy = 0; Iy < Ny; Iy++) {
                for (int Iz = 1; Iz <= bce_layers; Iz++) {
                    bce.push_back(ChVector3i(Ix, Iy, -Iz));
                }
            }
        }
    }
    if (z_pos) {
        for (int Ix = 0; Ix < Nx; Ix++) {
            for (int Iy = 0; Iy < Ny; Iy++) {
                for (int Iz = 1; Iz <= bce_layers; Iz++) {
                    bce.push_back(ChVector3i(Ix, Iy, Nz - 1 + Iz));
                }
            }
        }
    }

    // Left/right BCE points
    if (x_neg) {
        for (int Iy = 0; Iy < Ny; Iy++) {
            for (int Ix = -bce_layers; Ix < 0; Ix++) {
                for (int Iz = -bce_layers; Iz < Nz + bce_layers; Iz++) {
                    bce.push_back(ChVector3i(Ix, Iy, Iz));
                }
            }
        }
    }
    if (x_pos) {
        for (int Iy = 0; Iy < Ny; Iy++) {
            for (int Ix = -bce_layers; Ix < 0; Ix++) {
                for (int Iz = -bce_layers; Iz < Nz + bce_layers; Iz++) {
                    bce.push_back(ChVector3i(Nx - 1 - Ix, Iy, Iz));
                }
            }
        }
    }

    // Front/back BCE points
    if (y_neg) {
        for (int Ix = -bce_layers; Ix < Nx + bce_layers; Ix++) {
            for (int Iy = -bce_layers; Iy < 0; Iy++) {
                for (int Iz = -bce_layers; Iz < Nz + bce_layers; Iz++) {
                    bce.push_back(ChVector3i(Ix, Iy, Iz));
                }
            }
        }
    }
    if (y_pos) {
        for (int Ix = -bce_layers; Ix < Nx + bce_layers; Ix++) {
            for (int Iy = -bce_layers; Iy < 0; Iy++) {
                for (int Iz = -bce_layers; Iz < Nz + bce_layers; Iz++) {
                    bce.push_back(ChVector3i(Ix, Ny - 1 - Iy, Iz));
                }
            }
        }
    }

    // Insert in cached sets
    for (auto& p : bce) {
        m_bce.insert(p);
    }

    if (m_verbose) {
        cout << "  Particle grid size:      " << Nx << " " << Ny << " " << Nz << endl;
        cout << "  Num. bndry. BCE markers: " << m_bce.size() << " (" << bce.size() << ")" << endl;
    }

    m_offset_bce = pos - ChVector3d(box_size.x() / 2, box_size.y() / 2, 0);

    return m_bce.size();
}

ChVector3i ChFsiProblemCartesian::Snap2Grid(const ChVector3d& point) {
    return ChVector3i((int)std::round(point.x() / m_spacing),  //
                      (int)std::round(point.y() / m_spacing),  //
                      (int)std::round(point.z() / m_spacing));
}

ChVector3d ChFsiProblemCartesian::Grid2Point(const ChVector3i& p) {
    return ChVector3d(m_spacing * p.x(), m_spacing * p.y(), m_spacing * p.z());
}

// ============================================================================

ChFsiProblemWavetank::ChFsiProblemWavetank(double spacing, ChSystem* sys)
    : ChFsiProblemCartesian(spacing, sys), m_periodic_BC(false), m_end_wall(true) {}

void ChFsiProblemWavetank::SetProfile(std::shared_ptr<Profile> profile, bool end_wall) {
    m_profile = profile;
    m_end_wall = end_wall;
}

std::shared_ptr<ChBody> ChFsiProblemWavetank::ConstructWaveTank(
    WavemakerType type,                    // wave generator type
    const ChVector3d& pos,                 // reference position
    const ChVector3d& box_size,            // box dimensions
    double depth,                          // fluid depth
    std::shared_ptr<ChFunction> actuation  // actuation function
) {
    // Number of BCE layers
    int bce_layers = m_sysSPH->GetNumBCELayers();

    int Nx = std::round(box_size.x() / m_spacing) + 1;
    int Ny = std::round(box_size.y() / m_spacing) + 1;

    int Nzc = std::round(box_size.z() / m_spacing) + 1;
    int Nzf = std::round(depth / m_spacing) + 1;

    // Reserve space for containers
    int num_sph = Nx * Ny * Nzf;                              // overestimate, depending on bottom profile
    int num_bce = Nx * Ny * bce_layers;                       // BCE on bottom
    num_bce += (Nx + 2 * bce_layers) * bce_layers * Nzc * 2;  // BCE at -y and +y
    num_bce += (Ny + 2 * bce_layers) * bce_layers * Nzc;      // BCE at +x

    std::vector<ChVector3i> sph;
    std::vector<ChVector3i> bce;
    sph.reserve(num_sph);
    bce.reserve(num_bce);

    // Generate SPH, bottom BCE, and side BCE points
    int Iy0 = m_periodic_BC ? 0 : bce_layers;  // lateral BCE width (no lateral walls if periodic BC)
    int Iz0 = 0;                               // fluid start index at bottom

    for (int Ix = 0; Ix < Nx; Ix++) {
        double x = Ix * m_spacing;                   // current downstream location
        double z = m_profile ? (*m_profile)(x) : 0;  // bottom height

        ////std::cout << x << "  " << z << std::endl;

        Iz0 = std::round(z / m_spacing);  // fluid start index at bottom

        for (int Iy = 0; Iy < Ny; Iy++) {
            for (int Iz = Iz0; Iz < Nzf; Iz++) {
                sph.push_back(ChVector3i(Ix, Iy, Iz));  // SPH particles above bottom height
            }
            for (int Iz = 1; Iz <= bce_layers; Iz++) {
                bce.push_back(ChVector3i(Ix, Iy, Iz0 - Iz));  // BCE markers below bottom height
            }
        }

        for (int Iy = -Iy0; Iy < 0; Iy++) {
            for (int Iz = Iz0 - bce_layers; Iz < Nzc + bce_layers; Iz++) {
                bce.push_back(ChVector3i(Ix, Iy, Iz));           // BCE markers on positive side
                bce.push_back(ChVector3i(Ix, Ny - 1 - Iy, Iz));  // BCE markers on negative side
            }
        }
    }

    // Generate BCE points around wavemaker body (extend to negative Ix)
    for (int Ix = -bce_layers; Ix < 0; Ix++) {
        for (int Iy = -Iy0; Iy < Ny + Iy0; Iy++) {
            for (int Iz = 1; Iz <= bce_layers; Iz++) {
                bce.push_back(ChVector3i(Ix, Iy, -Iz));  // BCE markers below bottom height
            }
        }

        for (int Iy = -Iy0; Iy < 0; Iy++) {
            for (int Iz = -bce_layers; Iz < Nzc + bce_layers; Iz++) {
                bce.push_back(ChVector3i(Ix, Iy, Iz));           // BCE markers on positive side
                bce.push_back(ChVector3i(Ix, Ny - 1 - Iy, Iz));  // BCE markers on negative side
            }
        }
    }

    // Generate end wall BCE points (force end wall if no profile, i.e. if flat bottom)
    if (!m_profile)
        m_end_wall = true;

    if (m_end_wall) {
        for (int Ix = Nx; Ix < Nx + bce_layers; Ix++) {
            for (int Iy = -Iy0; Iy < Ny + Iy0; Iy++) {
                for (int Iz = Iz0 - bce_layers; Iz < Nzc + bce_layers; Iz++) {
                    bce.push_back(ChVector3i(Ix, Iy, Iz));
                }
            }
        }
    }

    // Insert particles and markers in cached sets
    for (auto& p : sph) {
        m_sph.insert(p);
    }
    for (auto& p : bce) {
        m_bce.insert(p);
    }

    if (m_verbose) {
        cout << "Construct wave tank" << endl;
        cout << "  Particle grid size:      " << Nx << " " << Ny << " " << Nzf << endl;
        cout << "  Num. SPH particles:      " << m_sph.size() << " (" << sph.size() << ")" << endl;
        cout << "  Num. bndry. BCE markers: " << m_bce.size() << " (" << bce.size() << ")" << endl;
    }

    m_offset_sph = pos - ChVector3d(box_size.x() / 2, box_size.y() / 2, 0);
    m_offset_bce = pos - ChVector3d(box_size.x() / 2, box_size.y() / 2, 0);

    // If using periodic BC in lateral direction, explicitly set computational domain and BC types
    if (m_periodic_BC) {
        auto y_min = (0 + 0.5) * m_spacing;
        auto y_max = ((Ny - 1) - 0.5) * m_spacing;
        auto aabb_min = ChVector3d(-bce_layers * m_spacing, y_min, -bce_layers * m_spacing);
        auto aabb_max = ChVector3d((Nx + bce_layers) * m_spacing, y_max, (Nzc + bce_layers) * m_spacing);
        m_domain_aabb = ChAABB(m_offset_sph + aabb_min, m_offset_sph + aabb_max);
        m_bc_type = BC_Y_PERIODIC;
    }

    // Visualization assets for wavetank container
    double thickness = (bce_layers - 1) * m_spacing;
    /*
    double length = box_size.x() + 2 * thickness;
    double width = box_size.y() + 2 * thickness;
    double height = box_size.z() + 2 * thickness;

    ChColor color(0.3f, 0.3f, 0.3f);

    {
        ChVector3d size(length, thickness, height);
        ChVector3d loc(0, -box_size.y() / 2 - m_spacing, box_size.z() / 2 + m_spacing);
        auto shape = chrono_types::make_shared<ChVisualShapeBox>(size);
        shape->SetColor(color);
        m_ground->AddVisualShape(shape, ChFramed(pos + loc, QUNIT));
    }

    {
        ChVector3d size(length, thickness, height);
        ChVector3d loc(0, box_size.y() / 2 + m_spacing, box_size.z() / 2 + m_spacing);
        auto shape = chrono_types::make_shared<ChVisualShapeBox>(size);
        shape->SetColor(color);
        m_ground->AddVisualShape(shape, ChFramed(pos + loc, QUNIT));
    }

    if (m_end_wall) {
        ChVector3d size(thickness, width, height - Iz0 * m_spacing);
        ChVector3d loc(box_size.x() / 2 + thickness / 2 + m_spacing, 0, Iz0 * m_spacing / 2 + box_size.z() / 2 +
    m_spacing); auto shape = chrono_types::make_shared<ChVisualShapeBox>(size); shape->SetColor(color);
        m_ground->AddVisualShape(shape, ChFramed(pos + loc, QUNIT));
    }
    */

    // Create wavemaker body
    m_wavemaker_size = ChVector3d(thickness, box_size.y(), box_size.z());
    m_wavemaker_pos = ChVector3d(-box_size.x() / 2 - thickness / 2 - m_spacing, 0, box_size.z() / 2);

    switch (type) {
        case WavemakerType::PISTON: {
            // Create the piston body and a linear motor
            m_wavemaker_body = chrono_types::make_shared<ChBody>();
            m_wavemaker_body->SetName("internal_wavemaker_piston");
            m_wavemaker_body->SetPos(pos + m_wavemaker_pos);
            m_wavemaker_body->SetRot(QUNIT);
            m_wavemaker_body->SetFixed(false);
            m_wavemaker_body->EnableCollision(false);

            m_wavemaker_motor = chrono_types::make_shared<ChLinkMotorLinearPosition>();
            m_wavemaker_motor->Initialize(m_wavemaker_body, m_ground,
                                          ChFramed(m_wavemaker_body->GetPos(), Q_ROTATE_Z_TO_X));
            m_wavemaker_motor->SetMotorFunction(actuation);

            break;
        }
        case WavemakerType::FLAP: {
            // Create the flap body and a rotational motor
            auto rev_pos = pos + m_wavemaker_pos - ChVector3d(0, 0, box_size.z() / 2);

            m_wavemaker_pos.z() -= thickness / 2;
            m_wavemaker_size.z() += thickness;

            m_wavemaker_body = chrono_types::make_shared<ChBody>();
            m_wavemaker_body->SetName("internal_wavemaker_flap");
            m_wavemaker_body->SetPos(pos + m_wavemaker_pos);
            m_wavemaker_body->SetRot(QUNIT);
            m_wavemaker_body->SetFixed(false);
            m_wavemaker_body->EnableCollision(false);

            m_wavemaker_motor = chrono_types::make_shared<ChLinkMotorRotationAngle>();
            m_wavemaker_motor->Initialize(m_wavemaker_body, m_ground, ChFramed(rev_pos, Q_ROTATE_Z_TO_Y));
            m_wavemaker_motor->SetMotorFunction(actuation);

            break;
        }
    }

    if (m_verbose) {
        cout << "  Body initialized at:   " << m_wavemaker_body->GetPos() << endl;
    }

    return m_wavemaker_body;
}

void ChFsiProblemWavetank::Initialize() {
    if (m_sysMBS) {
        // Add wavemaker body and motor to multibody system
        m_sysMBS->AddBody(m_wavemaker_body);
        m_sysMBS->AddLink(m_wavemaker_motor);

        // Add wavemaker body as FSI body
        auto geometry = chrono_types::make_shared<utils::ChBodyGeometry>();
        geometry->coll_boxes.push_back(utils::ChBodyGeometry::BoxShape(VNULL, QUNIT, m_wavemaker_size));
        geometry->CreateVisualizationAssets(m_wavemaker_body, VisualizationType::COLLISION);

        AddRigidBody(m_wavemaker_body, geometry, true);
    }

    // Complete initialization of the FSI problem
    ChFsiProblemSPH::Initialize();
}

// ============================================================================

ChFsiProblemCylindrical::ChFsiProblemCylindrical(double spacing, ChSystem* sys) : ChFsiProblemSPH(spacing, sys) {}

void ChFsiProblemCylindrical::Construct(double radius_inner,
                                        double radius_outer,
                                        double height,
                                        const ChVector3d& pos,
                                        int side_flags) {
    bool filled = (radius_inner < 0.5 * m_spacing);

    // Number of points in each direction
    int Ir_start = std::round(radius_inner / m_spacing);
    int Nr = std::round((radius_outer - radius_inner) / m_spacing) + 1;
    int Nz = std::round(height / m_spacing) + 1;

    // 1. Generate SPH and bottom BCE points
    if (filled) {
        assert(Ir_start == 0);

        // Create central SPH particles
        for (int Iz = 0; Iz < Nz; Iz++) {
            m_sph.insert(ChVector3i(0, 0, Iz));
        }
    }

    for (int Ir = Ir_start; Ir < Ir_start + Nr; Ir++) {
        int Na = std::floor(CH_2PI * Ir);
        for (int Ia = 0; Ia < Na; Ia++) {
            for (int Iz = 0; Iz < Nz; Iz++) {
                m_sph.insert(ChVector3i(Ir, Ia, Iz));
            }
        }
    }

    if (m_verbose) {
        cout << "Construct cylinder ChFsiProblemSPH;  num. SPH particles: " << m_sph.size() << " (" << m_sph.size()
             << ")" << endl;
    }

    m_offset_sph = pos;

    if (side_flags != CylSide::NONE)
        AddCylindricalContainer(radius_inner, radius_outer, height, pos, side_flags);
}

size_t ChFsiProblemCylindrical::AddCylindricalContainer(double radius_inner,
                                                        double radius_outer,
                                                        double height,
                                                        const ChVector3d& pos,
                                                        int side_flags) {
    bool filled = (radius_inner < 0.5 * m_spacing);

    bool z_pos = (side_flags & static_cast<int>(CylSide::Z_POS)) != 0;
    bool z_neg = (side_flags & static_cast<int>(CylSide::Z_NEG)) != 0;
    bool side_int = (side_flags & static_cast<int>(CylSide::SIDE_INT)) != 0;
    bool side_ext = (side_flags & static_cast<int>(CylSide::SIDE_EXT)) != 0;

    // Number of BCE layers
    int bce_layers = m_sysSPH->GetNumBCELayers();

    // Number of points in each direction
    int Ir_start = std::round(radius_inner / m_spacing);
    int Nr = std::round((radius_outer - radius_inner) / m_spacing) + 1;
    int Nz = std::round(height / m_spacing) + 1;

    // 1. Generate bottom BCE points
    if (z_neg) {
        if (filled) {
            assert(Ir_start == 0);
            for (int Iz = 1; Iz <= bce_layers; Iz++) {
                m_bce.insert(ChVector3i(0, 0, -Iz));
            }
        }

        for (int Ir = Ir_start; Ir < Ir_start + Nr; Ir++) {
            int Na = std::floor(CH_2PI * Ir);
            for (int Ia = 0; Ia < Na; Ia++) {
                for (int Iz = 1; Iz <= bce_layers; Iz++) {
                    m_bce.insert(ChVector3i(Ir, Ia, -Iz));
                }
            }
        }
    }

    // 2. Generate top BCE points
    if (z_pos) {
        if (filled) {
            assert(Ir_start == 0);
            for (int Iz = Nz; Iz < Nz + bce_layers; Iz++) {
                m_bce.insert(ChVector3i(0, 0, Iz));
            }
        }

        for (int Ir = Ir_start; Ir < Ir_start + Nr; Ir++) {
            int Na = std::floor(CH_2PI * Ir);
            for (int Ia = 0; Ia < Na; Ia++) {
                for (int Iz = Nz; Iz < Nz + bce_layers; Iz++) {
                    m_bce.insert(ChVector3i(Ir, Ia, Iz));
                }
            }
        }
    }

    // 3. Generate exterior BCE points
    if (side_ext) {
        for (int Ir = Ir_start + Nr; Ir <= Ir_start + Nr + bce_layers; Ir++) {
            int Na = std::round(2 * CH_PI * Ir);
            for (int Ia = 0; Ia < Na; Ia++) {
                for (int Iz = -bce_layers; Iz < Nz + bce_layers; Iz++) {
                    m_bce.insert(ChVector3i(Ir, Ia, Iz));
                }
            }
        }
    }

    // 3. Generate interior BCE points
    if (side_int && !filled) {
        if (Ir_start <= bce_layers) {
            // Create central BCE markers
            for (int Iz = -bce_layers; Iz < Nz + bce_layers; Iz++) {
                m_bce.insert(ChVector3i(0, 0, Iz));
            }
        }

        for (int Ir = Ir_start - bce_layers; Ir <= Ir_start - 1; Ir++) {
            if (Ir <= 0)
                continue;
            int Na = std::round(2 * CH_PI * Ir);
            for (int Ia = 0; Ia < Na; Ia++) {
                for (int Iz = -bce_layers; Iz < Nz + bce_layers; Iz++) {
                    m_bce.insert(ChVector3i(Ir, Ia, Iz));
                }
            }
        }
    }

    if (m_verbose) {
        cout << "Construct cylinder container;  num. bndry. BCE markers: " << m_bce.size() << " (" << m_bce.size()
             << ")" << endl;
    }

    m_offset_bce = pos;

    return m_bce.size();
}

ChVector3i ChFsiProblemCylindrical::Snap2Grid(const ChVector3d& point) {
    auto r = std::sqrt(point.x() * point.x() + point.y() * point.y());
    auto theta = std::atan2(point.y(), point.x());
    if (theta < 0)
        theta += CH_2PI;

    auto ir = (int)std::round(r / m_spacing);
    auto d_theta = CH_2PI / std::floor(CH_2PI * ir);
    auto ia = (int)std::round(theta / d_theta);
    auto iz = (int)std::round(point.z() / m_spacing);

    return ChVector3i(ir, ia, iz);
}

ChVector3d ChFsiProblemCylindrical::Grid2Point(const ChVector3i& p) {
    if (p.x() == 0) {
        return ChVector3d(0, 0, p.z() * m_spacing);
    }

    auto r = p.x() * m_spacing;
    auto d_theta = CH_2PI / std::floor(CH_2PI * p.x());
    auto theta = p.y() * d_theta;
    auto z = p.z() * m_spacing;

    auto x = r * std::cos(theta);
    auto y = r * std::sin(theta);

    return ChVector3d(x, y, z);
}

}  // end namespace sph
}  // end namespace fsi
}  // end namespace chrono<|MERGE_RESOLUTION|>--- conflicted
+++ resolved
@@ -269,11 +269,7 @@
                 // Consolidation Pressure is only used in the MCC rheology model
                 double consolidation_pressure = m_props_cb->p0 * m_props_cb->pre_pressure_scale0;
                 m_sysSPH->AddSPHParticle(pos, m_props_cb->rho0, m_props_cb->p0, m_props_cb->mu0, m_props_cb->v0,  //
-<<<<<<< HEAD
                                          tau_diag, tau_offdiag, consolidation_pressure);
-=======
-                                         tau_diag, tau_offdiag);
->>>>>>> 7074dfa4
             }
             break;
         }
